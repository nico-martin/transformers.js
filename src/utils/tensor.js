/**
 * @file Helper module for `Tensor` processing.
 * 
 * These functions and classes are only used internally, 
 * meaning an end-user shouldn't need to access anything here.
 * 
 * @module utils/tensor
 */

import {
    interpolate_data,
    permute_data
} from './maths.js';

import {
    Tensor as ONNXTensor, isONNXTensor,
} from '../backends/onnx.js';

const DataTypeMap = Object.freeze({
    float32: Float32Array,
    float16: Uint16Array,
    float64: Float64Array,
    string: Array, // string[]
    int8: Int8Array,
    uint8: Uint8Array,
    int16: Int16Array,
    uint16: Uint16Array,
    int32: Int32Array,
    uint32: Uint32Array,
    int64: BigInt64Array,
    uint64: BigUint64Array,
    bool: Uint8Array,
});

/**
 * @typedef {keyof typeof DataTypeMap} DataType
 * @typedef {import('./maths.js').AnyTypedArray | any[]} DataArray
 */


export class Tensor {
    /** @type {number[]} Dimensions of the tensor. */
    get dims() {
        // @ts-ignore
        return this.ort_tensor.dims;
    }
    set dims(value) {
        // FIXME: ONNXTensor declares dims as readonly so one needs to use the constructor() if dims change.
        // @ts-ignore
        this.ort_tensor.dims = value;
    }

    /** @type {DataType} Type of the tensor. */
    get type() {
        return this.ort_tensor.type;
    };

    /** @type {DataArray} The data stored in the tensor. */
    get data() {
        return this.ort_tensor.data;
    }

    /** @type {number} The number of elements in the tensor. */
    get size() {
        return this.ort_tensor.size;
    };

    ort_tensor;

    /**
     * Create a new Tensor or copy an existing Tensor.
     * @param {[DataType, DataArray, number[]]|[ONNXTensor]} args
     */
    constructor(...args) {
        if (isONNXTensor(args[0])) {
            this.ort_tensor = /** @type {ONNXTensor} */ (args[0]);
        } else {
            // Create new tensor
            this.ort_tensor = new ONNXTensor(
                /** @type {DataType} */(args[0]),
                /** @type {Exclude<import('./maths.js').AnyTypedArray, Uint8ClampedArray>} */(args[1]),
                args[2]
            );
        }

        return new Proxy(this, {
            get: (obj, key) => {
                if (typeof key === 'string') {
                    let index = Number(key);
                    if (Number.isInteger(index)) {
                        // key is an integer (i.e., index)
                        return obj._getitem(index);
                    }
                }
                // @ts-ignore
                return obj[key];
            },
            set: (obj, key, value) => {
                // TODO allow setting of data

                // @ts-ignore
                return obj[key] = value;
            }
        });
    }

    dispose() {
        this.ort_tensor.dispose();
        // this.ort_tensor = undefined;
    }

    /**
     * Returns an iterator object for iterating over the tensor data in row-major order.
     * If the tensor has more than one dimension, the iterator will yield subarrays.
     * @returns {Iterator} An iterator object for iterating over the tensor data in row-major order.
     */
    *[Symbol.iterator]() {
        const [iterLength, ...iterDims] = this.dims;

        if (iterDims.length > 0) {
            const iterSize = iterDims.reduce((a, b) => a * b);
            for (let i = 0; i < iterLength; ++i) {
                yield this._subarray(i, iterSize, iterDims);
            }
        } else {
            yield* this.data
        }

    }

    /**
     * Index into a Tensor object.
     * @param {number} index The index to access.
     * @returns {Tensor} The data at the specified index.
     */
    _getitem(index) {
        const [iterLength, ...iterDims] = this.dims;

        index = safeIndex(index, iterLength);

        if (iterDims.length > 0) {
            const iterSize = iterDims.reduce((a, b) => a * b);
            return this._subarray(index, iterSize, iterDims);
        } else {
            return new Tensor(this.type, [this.data[index]], iterDims);
        }
    }

    /**
     * @param {number|bigint} item The item to search for in the tensor
     * @returns {number} The index of the first occurrence of item in the tensor data.
     */
    indexOf(item) {
        for (let index = 0; index < this.data.length; ++index) {
            // Note: == instead of === so we can match Ints with BigInts
            if (this.data[index] == item) {
                return index;
            }
        }
        return -1;
    }

    /**
     * @param {number} index 
     * @param {number} iterSize 
     * @param {any} iterDims 
     * @returns {Tensor}
     */
    _subarray(index, iterSize, iterDims) {
        const o1 = index * iterSize;
        const o2 = (index + 1) * iterSize;

        // We use subarray if available (typed array), otherwise we use slice (normal array)
        const data =
            ('subarray' in this.data)
                ? this.data.subarray(o1, o2)
                : this.data.slice(o1, o2);
        return new Tensor(this.type, data, iterDims);
    }

    /**
     * Returns the value of this tensor as a standard JavaScript Number. This only works
     * for tensors with one element. For other cases, see `Tensor.tolist()`.
     * @returns {number|bigint} The value of this tensor as a standard JavaScript Number.
     * @throws {Error} If the tensor has more than one element.
     */
    item() {
        if (this.data.length !== 1) {
            throw new Error(`a Tensor with ${this.data.length} elements cannot be converted to Scalar`);
        }
        return this.data[0];
    }

    /**
     * Convert tensor data to a n-dimensional JS list
     * @returns {Array}
     */
    tolist() {
        return reshape(this.data, this.dims)
    }

    /**
     * Return a new Tensor with the sigmoid function applied to each element.
     * @returns {Tensor} The tensor with the sigmoid function applied.
     */
    sigmoid() {
        return this.clone().sigmoid_();
    }

    /**
     * Applies the sigmoid function to the tensor in place.
     * @returns {Tensor} Returns `this`.
     */
    sigmoid_() {
        for (let i = 0; i < this.data.length; ++i) {
            this.data[i] = 1 / (1 + Math.exp(-this.data[i]));
        }
        return this;
    }

    /**
     * Return a new Tensor with every element multiplied by a constant.
     * @param {number} val The value to multiply by.
     * @returns {Tensor} The new tensor.
     */
    mul(val) {
        return this.clone().mul_(val);
    }

    /**
     * Multiply the tensor by a constant in place.
     * @param {number} val The value to multiply by.
     * @returns {Tensor} Returns `this`.
     */
    mul_(val) {
        for (let i = 0; i < this.data.length; ++i) {
            this.data[i] *= val;
        }
        return this;
    }

    /**
     * Return a new Tensor with every element added by a constant.
     * @param {number} val The value to add by.
     * @returns {Tensor} The new tensor.
     */
    add(val) {
        return this.clone().add_(val);
    }

    /**
     * Add the tensor by a constant in place.
     * @param {number} val The value to add by.
     * @returns {Tensor} Returns `this`.
     */
    add_(val) {
        for (let i = 0; i < this.data.length; ++i) {
            this.data[i] += val;
        }
        return this;
    }

    clone() {
        return new Tensor(this.type, this.data.slice(), this.dims.slice());
    }

    slice(...slices) {
        // This allows for slicing with ranges and numbers
        let newTensorDims = [];
        let newOffsets = [];

        // slices is an array of numbers or arrays of numbers
        // e.g., slices = [0, [1, 3], null, [0, 3]]
        for (let sliceIndex = 0; sliceIndex < this.dims.length; ++sliceIndex) {
            let slice = slices[sliceIndex];

            if (slice === null || slice === undefined) {
                // null or undefined means take the whole dimension
                newOffsets.push([0, this.dims[sliceIndex]]);
                newTensorDims.push(this.dims[sliceIndex]);

            } else if (typeof slice === 'number') {
                slice = safeIndex(slice, this.dims[sliceIndex], sliceIndex);

                // A number means take a single element
                newOffsets.push([slice, slice + 1]);

            } else if (Array.isArray(slice) && slice.length === 2) {
                // An array of length 2 means take a range of elements

                if (slice[0] > slice[1]) {
                    throw new Error(`Invalid slice: ${slice}`);
                }

                let offsets = [
                    Math.max(slice[0], 0),
                    Math.min(slice[1], this.dims[sliceIndex])
                ];

                newOffsets.push(offsets);
                newTensorDims.push(offsets[1] - offsets[0]);

            } else {
                throw new Error(`Invalid slice: ${slice}`);
            }
        }

        let newDims = newOffsets.map(([start, end]) => end - start);
        let newBufferSize = newDims.reduce((a, b) => a * b);

        // Allocate memory
        // @ts-ignore
        let data = new this.data.constructor(newBufferSize);

        // Precompute strides
        const stride = this.stride();

        for (let i = 0; i < newBufferSize; ++i) {
            let originalIndex = 0;
            for (let j = newDims.length - 1, num = i; j >= 0; --j) {
                const size = newDims[j];
                originalIndex += ((num % size) + newOffsets[j][0]) * stride[j];
                num = Math.floor(num / size);
            }
            data[i] = this.data[originalIndex];
        }
        return new Tensor(this.type, data, newTensorDims);

    }

    /**
     * Return a permuted version of this Tensor, according to the provided dimensions.
     * @param  {...number} dims Dimensions to permute.
     * @returns {Tensor} The permuted tensor.
     */
    permute(...dims) {
        return permute(this, dims);
    }

    // TODO: implement transpose. For now (backwards compatibility), it's just an alias for permute()
    transpose(...dims) {
        return this.permute(...dims);
    }

    // TODO add .max() and .min() methods

    /**
     * Returns the sum of each row of the input tensor in the given dimension dim.
     * 
     * @param {number} [dim=null] The dimension or dimensions to reduce. If `null`, all dimensions are reduced.
     * @param {boolean} keepdim Whether the output tensor has `dim` retained or not.
     * @returns The summed tensor
     */
    sum(dim = null, keepdim = false) {
        return this.norm(1, dim, keepdim);
    }

    /**
     * Returns the matrix norm or vector norm of a given tensor.
     * @param {number|string} [p='fro'] The order of norm
     * @param {number} [dim=null] Specifies which dimension of the tensor to calculate the norm across.
     * If dim is None, the norm will be calculated across all dimensions of input.
     * @param {boolean} [keepdim=false] Whether the output tensors have dim retained or not.
     * @returns {Tensor} The norm of the tensor.
     */
    norm(p = 'fro', dim = null, keepdim = false) {
        if (p === 'fro') {
            // NOTE: Since we only support integer dims, Frobenius norm produces the same result as p=2.
            p = 2;
        } else if (typeof p === 'string') {
            throw Error(`Unsupported norm: ${p}`);
        }

        if (dim === null) {
            // @ts-ignore
            let val = this.data.reduce((a, b) => a + (b ** p), 0) ** (1 / p);
            return new Tensor(this.type, [val], []);
        }

        // Negative indexing
        dim = safeIndex(dim, this.dims.length);

        // Calculate the shape of the resulting array after summation
        const resultDims = this.dims.slice(); // Copy the original dimensions
        resultDims[dim] = 1; // Remove the specified axis

        // Create a new array to store the accumulated values
        // @ts-ignore
        const result = new this.data.constructor(this.data.length / this.dims[dim]);

        // Iterate over the data array
        for (let i = 0; i < this.data.length; ++i) {

            // Calculate the index in the resulting array
            let resultIndex = 0;

            for (let j = this.dims.length - 1, num = i, resultMultiplier = 1; j >= 0; --j) {
                const size = this.dims[j];
                if (j !== dim) {
                    const index = num % size;
                    resultIndex += index * resultMultiplier;
                    resultMultiplier *= resultDims[j];
                }
                num = Math.floor(num / size);
            }

            // Accumulate the value at the current index
            result[resultIndex] += (this.data[i]) ** p;
        }

        if (p !== 1) {
            for (let i = 0; i < result.length; ++i) {
                result[i] = result[i] ** (1 / p);
            }
        }

        if (!keepdim) {
            resultDims.splice(dim, 1);
        }

        return new Tensor(this.type, result, resultDims);
    }

    /**
     * Performs `L_p` normalization of inputs over specified dimension. Operates in place.
     * @param {number} [p=2] The exponent value in the norm formulation
     * @param {number} [dim=1] The dimension to reduce
     * @returns {Tensor} `this` for operation chaining.
     */
    normalize_(p = 2.0, dim = 1) {
        dim = safeIndex(dim, this.dims.length);

        const norm = this.norm(p, dim, true);

        for (let i = 0; i < this.data.length; ++i) {

            // Calculate the index in the resulting array
            let resultIndex = 0;

            for (let j = this.dims.length - 1, num = i, resultMultiplier = 1; j >= 0; --j) {
                const size = this.dims[j];
                if (j !== dim) {
                    const index = num % size;
                    resultIndex += index * resultMultiplier;
                    resultMultiplier *= this.dims[j];
                }
                num = Math.floor(num / size);
            }

            // Divide by normalized value
            this.data[i] /= norm.data[resultIndex];
        }

        return this;
    }

    /**
     * Performs `L_p` normalization of inputs over specified dimension.
     * @param {number} [p=2] The exponent value in the norm formulation
     * @param {number} [dim=1] The dimension to reduce
     * @returns {Tensor} The normalized tensor.
     */
    normalize(p = 2.0, dim = 1) {
        return this.clone().normalize_(p, dim);
    }

    /**
     * Compute and return the stride of this tensor.
     * Stride is the jump necessary to go from one element to the next one in the specified dimension dim.
     * @returns {number[]} The stride of this tensor.
     */
    stride() {
        return dimsToStride(this.dims);
    }

    /**
     * Returns a tensor with all specified dimensions of input of size 1 removed.
     * 
     * NOTE: The returned tensor shares the storage with the input tensor, so changing the contents of one will change the contents of the other.
     * If you would like a copy, use `tensor.clone()` before squeezing.
     * 
     * @param {number} [dim=null] If given, the input will be squeezed only in the specified dimensions.
     * @returns {Tensor} The squeezed tensor
     */
    squeeze(dim = null) {
        return new Tensor(
            this.type,
            this.data,
            calc_squeeze_dims(this.dims, dim)
        )
    }

    /**
     * In-place version of @see {@link Tensor.squeeze}
     */
    squeeze_(dim = null) {
        this.dims = calc_squeeze_dims(this.dims, dim);
        return this;
    }

    /**
     * Returns a new tensor with a dimension of size one inserted at the specified position.
     * 
     * NOTE: The returned tensor shares the same underlying data with this tensor.
     * 
     * @param {number} dim The index at which to insert the singleton dimension
     * @returns {Tensor} The unsqueezed tensor
     */
    unsqueeze(dim = null) {
        return new Tensor(
            this.type,
            this.data,
            calc_unsqueeze_dims(this.dims, dim)
        );
    }

    /**
     * In-place version of @see {@link Tensor.unsqueeze}
     */
    unsqueeze_(dim = null) {
        this.dims = calc_unsqueeze_dims(this.dims, dim);
        return this;
    }

    /**
     * In-place version of @see {@link Tensor.flatten}
     */
    flatten_(start_dim = 0, end_dim = -1) {
        // TODO validate inputs
        end_dim = (end_dim + this.dims.length) % this.dims.length;

        let dimsToKeepBefore = this.dims.slice(0, start_dim);
        let dimsToFlatten = this.dims.slice(start_dim, end_dim + 1);
        let dimsToKeepAfter = this.dims.slice(end_dim + 1);

        this.dims = [...dimsToKeepBefore, dimsToFlatten.reduce((a, b) => a * b, 1), ...dimsToKeepAfter]
        return this;
    }

    /**
     * Flattens input by reshaping it into a one-dimensional tensor.
     * If `start_dim` or `end_dim` are passed, only dimensions starting with `start_dim`
     * and ending with `end_dim` are flattened. The order of elements in input is unchanged.
     * @param {number} start_dim the first dim to flatten
     * @param {number} end_dim the last dim to flatten
     * @returns {Tensor} The flattened tensor.
     */
    flatten(start_dim = 0, end_dim = -1) {
        return this.clone().flatten_(start_dim, end_dim);
    }

    /**
     * Returns a new tensor with the same data as the `self` tensor but of a different `shape`.
     * @param  {...number} dims the desired size
     * @returns {Tensor} The tensor with the same data but different shape
     */
    view(...dims) {
        // TODO: validate dims
        let inferredIndex = -1;
        for (let i = 0; i < dims.length; ++i) {
            if (dims[i] === -1) {
                if (inferredIndex !== -1) {
                    throw new Error("Only one dimension can be inferred");
                }
                inferredIndex = i;
            }
        }

        if (inferredIndex !== -1) {
            // Some dimension must be inferred
            const productOther = dims.reduce((product, curr, index) => {
                return index !== inferredIndex ? product * curr : product
            }, 1);

            dims[inferredIndex] = this.data.length / productOther;
        }
        return new Tensor(this.type, this.data, dims); // NOTE: uses same underlying storage
    }

    neg_() {
        for (let i = 0; i < this.data.length; ++i) {
            this.data[i] = -this.data[i];
        }
        return this;
    }
    neg() {
        return this.clone().neg_();
    }

    /**
     * In-place version of @see {@link Tensor.clamp}
     */
    clamp_(min, max) {
        for (let i = 0; i < this.data.length; ++i) {
            this.data[i] = Math.min(Math.max(this.data[i], min), max);
        }
        return this;
    }

    /**
     * Clamps all elements in input into the range [ min, max ]
     * @param {number} min lower-bound of the range to be clamped to
     * @param {number} max upper-bound of the range to be clamped to
     * @returns {Tensor} the output tensor.
     */
    clamp(min, max) {
        return this.clone().clamp_(min, max);
    }

    /**
     * In-place version of @see {@link Tensor.round}
     */
    round_() {
        for (let i = 0; i < this.data.length; ++i) {
            this.data[i] = Math.round(this.data[i]);
        }
        return this;
    }

    /**
     * Rounds elements of input to the nearest integer.
     * @returns {Tensor} the output tensor.
     */
    round() {
        return this.clone().round_();
    }

    mean(dim = null, keepdim = false) {
        return mean(this, dim, keepdim);
    }

    /**
     * Performs Tensor dtype conversion.
     * @param {DataType} type The desired data type.
     * @returns {Tensor} The converted tensor.
     */
    to(type) {
        // If the self Tensor already has the correct dtype, then self is returned.
        if (this.type === type) return this;

        // Otherwise, the returned tensor is a copy of self with the desired dtype.
        if (!DataTypeMap.hasOwnProperty(type)) {
            throw new Error(`Unsupported type: ${type}`);
        }
        // @ts-ignore
        return new Tensor(type, DataTypeMap[type].from(this.data), this.dims);
    }
}

/**
 * This creates a nested array of a given type and depth (see examples).
 * 
 * @example
 *   NestArray<string, 1>; // string[]
 * @example
 *   NestArray<number, 2>; // number[][]
 * @example
 *   NestArray<string, 3>; // string[][][] etc.
 * @template T
 * @template {number} Depth
 * @template {never[]} [Acc=[]]
 * @typedef {Acc['length'] extends Depth ? T : NestArray<T[], Depth, [...Acc, never]>} NestArray
 */

/**
 * Reshapes a 1-dimensional array into an n-dimensional array, according to the provided dimensions.
 *
 * @example
 *   reshape([10                    ], [1      ]); // Type: number[]      Value: [10]
 *   reshape([1, 2, 3, 4            ], [2, 2   ]); // Type: number[][]    Value: [[1, 2], [3, 4]]
 *   reshape([1, 2, 3, 4, 5, 6, 7, 8], [2, 2, 2]); // Type: number[][][]  Value: [[[1, 2], [3, 4]], [[5, 6], [7, 8]]]
 *   reshape([1, 2, 3, 4, 5, 6, 7, 8], [4, 2   ]); // Type: number[][]    Value: [[1, 2], [3, 4], [5, 6], [7, 8]]
 * @param {T[]|DataArray} data The input array to reshape.
 * @param {DIM} dimensions The target shape/dimensions.
 * @template T
 * @template {[number]|number[]} DIM
 * @returns {NestArray<T, DIM["length"]>} The reshaped array.
 */
function reshape(data, dimensions) {

    const totalElements = data.length;
    const dimensionSize = dimensions.reduce((a, b) => a * b);

    if (totalElements !== dimensionSize) {
        throw Error(`cannot reshape array of size ${totalElements} into shape (${dimensions})`);
    }

    /** @type {any} */
    let reshapedArray = data;

    for (let i = dimensions.length - 1; i >= 0; i--) {
        reshapedArray = reshapedArray.reduce((acc, val) => {
            let lastArray = acc[acc.length - 1];

            if (lastArray.length < dimensions[i]) {
                lastArray.push(val);
            } else {
                acc.push([val]);
            }

            return acc;
        }, [[]]);
    }

    return reshapedArray[0];
}

/**
 * Permutes a tensor according to the provided axes.
 * @param {any} tensor The input tensor to permute.
 * @param {Array} axes The axes to permute the tensor along.
 * @returns {Tensor} The permuted tensor.
 */
export function permute(tensor, axes) {
    const [permutedData, shape] = permute_data(tensor.data, tensor.dims, axes);
    return new Tensor(tensor.type, permutedData, shape);
}


/**
 * Interpolates an Tensor to the given size.
 * @param {Tensor} input The input tensor to interpolate. Data must be channel-first (i.e., [c, h, w])
 * @param {number[]} size The output size of the image
 * @param {string} mode The interpolation mode
 * @param {boolean} align_corners Whether to align corners.
 * @returns {Tensor} The interpolated tensor.
 */
export function interpolate(input, [out_height, out_width], mode = 'bilinear', align_corners = false) {

    // Input image dimensions
    const in_channels = input.dims.at(-3) ?? 1;
    const in_height = input.dims.at(-2);
    const in_width = input.dims.at(-1);

    let output = interpolate_data(
        /** @type {import('./maths.js').TypedArray}*/(input.data),
        [in_channels, in_height, in_width],
        [out_height, out_width],
        mode,
        align_corners
    );
    return new Tensor(input.type, output, [in_channels, out_height, out_width]);
}

/**
 * Perform mean pooling of the last hidden state followed by a normalization step.
 * @param {Tensor} last_hidden_state Tensor of shape [batchSize, seqLength, embedDim]
 * @param {Tensor} attention_mask Tensor of shape [batchSize, seqLength]
 * @returns {Tensor} Returns a new Tensor of shape [batchSize, embedDim].
 */
export function mean_pooling(last_hidden_state, attention_mask) {
    // last_hidden_state: [batchSize, seqLength, embedDim]
    // attention_mask:    [batchSize, seqLength]

    let shape = [last_hidden_state.dims[0], last_hidden_state.dims[2]];
    // @ts-ignore
    let returnedData = new last_hidden_state.data.constructor(shape[0] * shape[1]);
    let [batchSize, seqLength, embedDim] = last_hidden_state.dims;

    let outIndex = 0;
    for (let i = 0; i < batchSize; ++i) {
        let offset = i * embedDim * seqLength;

        for (let k = 0; k < embedDim; ++k) {
            let sum = 0;
            let count = 0;

            let attnMaskOffset = i * seqLength;
            let offset2 = offset + k;
            // Pool over all words in sequence
            for (let j = 0; j < seqLength; ++j) {
                // index into attention mask
                let attn = Number(attention_mask.data[attnMaskOffset + j]);

                count += attn;
                sum += last_hidden_state.data[offset2 + j * embedDim] * attn;
            }

            let avg = sum / count;
            returnedData[outIndex++] = avg;
        }
    }

    return new Tensor(
        last_hidden_state.type,
        returnedData,
        shape
    )
}

/**
 * Apply Layer Normalization for last certain number of dimensions.
 * @param {Tensor} input The input tensor
 * @param {number[]} normalized_shape input shape from an expected input of size
 * @param {Object} options The options for the layer normalization
 * @param {number} [options.eps=1e-5] A value added to the denominator for numerical stability.
 * @returns {Tensor} The normalized tensor.
 */
export function layer_norm(input, normalized_shape, {
    eps = 1e-5,
} = {}) {
    if (input.dims.length !== 2) {
        throw new Error('`layer_norm` currently only supports 2D input.');
    }

    const [batchSize, featureDim] = input.dims;

    if (normalized_shape.length !== 1 && normalized_shape[0] !== featureDim) {
        throw new Error('`normalized_shape` must be a 1D array with shape `[input.dims[1]]`.');
    }

    const [std, mean] = std_mean(input, 1, 0, true);

    // @ts-ignore
    const returnedData = new input.data.constructor(input.data.length);

    for (let i = 0; i < batchSize; ++i) {
        const offset = i * featureDim;
        for (let j = 0; j < featureDim; ++j) {
            const offset2 = offset + j;
            returnedData[offset2] = (input.data[offset2] - mean.data[i]) / (std.data[i] + eps);
        }
    }
    return new Tensor(input.type, returnedData, input.dims);
}

/**
 * Helper function to calculate new dimensions when performing a squeeze operation.
 * @param {number[]} dims The dimensions of the tensor.
 * @param {number|number[]|null} dim The dimension(s) to squeeze.
 * @returns {number[]} The new dimensions.
 * @private
 */
function calc_squeeze_dims(dims, dim) {
    dims = dims.slice();
    if (dim === null) {
        dims = dims.filter((d) => d !== 1);
    } else if (typeof dim === 'number') {
        if (dims[dim] === 1) {
            dims.splice(dim, 1);
        }
    } else if (Array.isArray(dim)) {
        dims = dims.filter((x, i) => {
            return x !== 1 || !dim.includes(i);
        });
    }
    return dims;
}

/**
 * Helper function to calculate new dimensions when performing an unsqueeze operation.
 * @param {number[]} dims The dimensions of the tensor.
 * @param {number} dim The dimension to unsqueeze.
 * @returns {number[]} The new dimensions.
 * @private
 */
function calc_unsqueeze_dims(dims, dim) {
    // Dimension out of range (e.g., "expected to be in range of [-4, 3], but got 4")
    // + 1 since we allow inserting at the end (i.e. dim = -1)
    dim = safeIndex(dim, dims.length + 1);
    dims = dims.slice();
    // Insert 1 into specified dimension
    dims.splice(dim, 0, 1);
    return dims;
}

/**
 * Safely calculate the index for an array of a given size, allowing negative indexing.
 * @param {number} index The index that will be used.
 * @param {number} size The size of the array.
 * @param {number} [dimension=null] The dimension that the index is for (optional).
 * @returns {number} The index, guaranteed to be non-negative and less than `arrayLength`.
 * 
 * @throws {Error} If the index is out of range.
 * @private
 */
function safeIndex(index, size, dimension = null) {
    if (index < -size || index >= size) {
        throw new Error(`IndexError: index ${index} is out of bounds for dimension${dimension === null ? '' : ' ' + dimension} with size ${size}`);
    }

    if (index < 0) {
        // Negative indexing, ensuring positive index
        index = ((index % size) + size) % size;
    }
    return index;
}

/**
 * Concatenates an array of tensors along a specified dimension.
 * @param {Tensor[]} tensors The array of tensors to concatenate.
 * @param {number} dim The dimension to concatenate along.
 * @returns {Tensor} The concatenated tensor.
 */
export function cat(tensors, dim = 0) {
    dim = safeIndex(dim, tensors[0].dims.length);

    // TODO do validation of shapes

    const resultDims = tensors[0].dims.slice();
    resultDims[dim] = tensors.reduce((a, b) => a + b.dims[dim], 0);

    // Create a new array to store the accumulated values
    const resultSize = resultDims.reduce((a, b) => a * b, 1);
    // @ts-ignore
    const result = new tensors[0].data.constructor(resultSize);

    // Create output tensor of same type as first
    const resultType = tensors[0].type;

    if (dim === 0) {
        // Handle special case for performance reasons

        let offset = 0;
        for (let t of tensors) {
            result.set(t.data, offset);
            offset += t.data.length;
        }

    } else {

        let currentDim = 0;

        for (let t = 0; t < tensors.length; ++t) {
            let tensor = tensors[t];

            // Iterate over the data array
            for (let i = 0; i < tensor.data.length; ++i) {
                // Calculate the index in the resulting array
                let resultIndex = 0;

                for (let j = tensor.dims.length - 1, num = i, resultMultiplier = 1; j >= 0; --j) {
                    const size = tensor.dims[j];
                    let index = num % size;
                    if (j === dim) {
                        index += currentDim;
                    }
                    resultIndex += index * resultMultiplier;
                    resultMultiplier *= resultDims[j];
                    num = Math.floor(num / size);
                }
                // Accumulate the value at the current index
                result[resultIndex] = tensor.data[i];
            }

            currentDim += tensor.dims[dim];
        }
    }
    return new Tensor(resultType, result, resultDims);
}

/**
 * Stack an array of tensors along a specified dimension.
 * @param {Tensor[]} tensors The array of tensors to stack.
 * @param {number} dim The dimension to stack along.
 * @returns {Tensor} The stacked tensor.
 */
export function stack(tensors, dim = 0) {
    // TODO do validation of shapes
    // NOTE: stack expects each tensor to be equal size
    return cat(tensors.map(t => t.unsqueeze(dim)), dim);
}


/**
 * Calculates the standard deviation and mean over the dimensions specified by dim. dim can be a single dimension or `null` to reduce over all dimensions.
 * @param {Tensor} input the input tenso
 * @param {number|null} dim the dimension to reduce. If None, all dimensions are reduced.
 * @param {number} correction difference between the sample size and sample degrees of freedom. Defaults to Bessel's correction, correction=1.
 * @param {boolean} keepdim whether the output tensor has dim retained or not.
 * @returns {Tensor[]} A tuple of (std, mean) tensors.
 */
export function std_mean(input, dim = null, correction = 1, keepdim = false) {

    if (dim === null) {
        // None to reduce over all dimensions.
        // @ts-ignore
        const sum = input.data.reduce((a, b) => a + b, 0);
        const mean = sum / input.data.length;
        // @ts-ignore
        const std = Math.sqrt(input.data.reduce((a, b) => a + (b - mean) ** 2, 0) / (input.data.length - correction));

        const meanTensor = new Tensor(input.type, [mean], [/* scalar */]);
        const stdTensor = new Tensor(input.type, [std], [/* scalar */]);

        return [stdTensor, meanTensor];
    }

    // Negative indexing
    dim = safeIndex(dim, input.dims.length);

    const meanTensor = mean(input, dim, keepdim);

    // Calculate the shape of the resulting array after summation
    const resultDims = input.dims.slice(); // Copy the original dimensions
    resultDims[dim] = 1; // Remove the specified axis

    // Create a new array to store the accumulated values
    // @ts-ignore
    const result = new input.data.constructor(input.data.length / input.dims[dim]);

    // Iterate over the data array
    for (let i = 0; i < input.data.length; ++i) {

        // Calculate the index in the resulting array
        let resultIndex = 0;

        for (let j = input.dims.length - 1, num = i, resultMultiplier = 1; j >= 0; --j) {
            const size = input.dims[j];
            if (j !== dim) {
                const index = num % size;
                resultIndex += index * resultMultiplier;
                resultMultiplier *= resultDims[j];
            }
            num = Math.floor(num / size);
        }

        // Accumulate the value at the current index
        result[resultIndex] += (input.data[i] - meanTensor.data[resultIndex]) ** 2;
    }

    for (let i = 0; i < result.length; ++i) {
        result[i] = Math.sqrt(result[i] / (input.dims[dim] - correction));
    }

    if (!keepdim) {
        resultDims.splice(dim, 1);
    }

    const stdTensor = new Tensor(input.type, result, resultDims);

    return [stdTensor, meanTensor];
}


/**
 * Returns the mean value of each row of the input tensor in the given dimension dim.
 * @param {Tensor} input the input tensor.
 * @param {number|null} dim the dimension to reduce.
 * @param {boolean} keepdim whether the output tensor has dim retained or not.
 * @returns {Tensor} A new tensor with means taken along the specified dimension.
 */
export function mean(input, dim = null, keepdim = false) {

    if (dim === null) {
        // None to reduce over all dimensions.
        // @ts-ignore
        let val = input.data.reduce((a, b) => a + b, 0);
        return new Tensor(input.type, [val / input.data.length], [/* scalar */]);
    }

    // Negative indexing
    dim = safeIndex(dim, input.dims.length);

    // Calculate the shape of the resulting array after summation
    const resultDims = input.dims.slice(); // Copy the original dimensions
    resultDims[dim] = 1; // Remove the specified axis

    // Create a new array to store the accumulated values
    // @ts-ignore
    const result = new input.data.constructor(input.data.length / input.dims[dim]);

    // Iterate over the data array
    for (let i = 0; i < input.data.length; ++i) {

        // Calculate the index in the resulting array
        let resultIndex = 0;

        for (let j = input.dims.length - 1, num = i, resultMultiplier = 1; j >= 0; --j) {
            const size = input.dims[j];
            if (j !== dim) {
                const index = num % size;
                resultIndex += index * resultMultiplier;
                resultMultiplier *= resultDims[j];
            }
            num = Math.floor(num / size);
        }

        // Accumulate the value at the current index
        result[resultIndex] += input.data[i];
    }

    if (input.dims[dim] !== 1) {
        for (let i = 0; i < result.length; ++i) {
            result[i] = result[i] / input.dims[dim];
        }
    }

    if (!keepdim) {
        resultDims.splice(dim, 1);
    }

    return new Tensor(input.type, result, resultDims);
}


/**
 *
 * Measures similarity between two temporal sequences (e.g., input audio and output tokens
 * to generate token-level timestamps).
 * @param {Tensor} matrix 
 * @returns {number[][]}
 */
export function dynamicTimeWarping(matrix) {
    const [output_length, input_length] = matrix.dims;

    const outputShape = [output_length + 1, input_length + 1];

    const cost = new Tensor(
        'float32',
        new Float32Array(outputShape[0] * outputShape[1]).fill(Infinity),
        outputShape
    );

    const trace = new Tensor(
        'float32',
        new Float32Array(outputShape[0] * outputShape[1]).fill(-1),
        outputShape
    )

    // same as `cost[0][0] = 0`;
    cost[0].data[0] = 0;

    for (let j = 1; j < input_length + 1; ++j) {
        for (let i = 1; i < output_length + 1; ++i) {

            const c0 = cost[i - 1][j - 1].item();
            const c1 = cost[i - 1][j].item();
            const c2 = cost[i][j - 1].item();

            let c, t;
            if (c0 < c1 && c0 < c2) {
                c = c0;
                t = 0;
            } else if (c1 < c0 && c1 < c2) {
                c = c1;
                t = 1;
            } else {
                c = c2;
                t = 2;
            }

            cost[i].data[j] = matrix[i - 1][j - 1].item() + c;
            trace[i].data[j] = t;
        }
    }

    // backtrace
    let i = output_length;
    let j = input_length;

    // @ts-ignore
    trace.data.fill(2, 0, outputShape[1]) // trace[0, :] = 2
    for (let i = 0; i < outputShape[0]; ++i) { // trace[:, 0] = 1
        trace[i].data[0] = 1;
    }

    let text_indices = [];
    let time_indices = [];

    while (i > 0 || j > 0) {
        text_indices.push(i - 1);
        time_indices.push(j - 1);

        const t = trace[i][j].item();
        switch (t) {
            case 0:
                --i; --j;
                break;
            case 1:
                --i;
                break;
            case 2:
                --j;
                break;
            default:
                throw new Error(
                    `Internal error in dynamic time warping. Unexpected trace[${i}, ${j}]. Please file a bug report.`
                )
        }
    }

    text_indices.reverse();
    time_indices.reverse();

    return [text_indices, time_indices];

}

function dimsToStride(dims) {
    const stride = new Array(dims.length);
    for (let i = dims.length - 1, s2 = 1; i >= 0; --i) {
        stride[i] = s2;
        s2 *= dims[i];
    }
    return stride;
}

function fullHelper(size, fill_value, dtype, cls) {
    const numElements = size.reduce((a, b) => a * b, 1);
    return new Tensor(
        dtype,
        new cls(numElements).fill(fill_value),
        size
    )
}

/**
 * Creates a tensor of size size filled with fill_value. The tensor's dtype is inferred from fill_value.
 * @param {number[]} size A sequence of integers defining the shape of the output tensor.
 * @param {number|bigint} fill_value The value to fill the output tensor with.
 * @returns {Tensor} The filled tensor.
 */
export function full(size, fill_value) {
    let dtype;
    let typedArrayCls;
    if (typeof fill_value === 'number') {
        dtype = 'float32';
        typedArrayCls = Float32Array;
    } else if (typeof fill_value === 'bigint') {
        dtype = 'int64';
        typedArrayCls = BigInt64Array;
    } else {
        // TODO: support other dtypes
        throw new Error(`Unsupported data type: ${typeof fill_value}`);
    }
    return fullHelper(size, fill_value, dtype, typedArrayCls);
}

export function full_like(tensor, fill_value) {
    return full(tensor.dims, fill_value);
}

/**
 * Returns a tensor filled with the scalar value 1, with the shape defined by the variable argument size.
 * @param {number[]} size A sequence of integers defining the shape of the output tensor.
 * @returns {Tensor} The ones tensor.
 */
export function ones(size) {
    return fullHelper(size, 1n, 'int64', BigInt64Array);
}

/**
 * Returns a tensor filled with the scalar value 1, with the same size as input.
 * @param {Tensor} tensor The size of input will determine size of the output tensor.
 * @returns {Tensor} The ones tensor.
 */
export function ones_like(tensor) {
    return ones(tensor.dims);
}

/**
<<<<<<< HEAD
 * Returns a tensor filled with the scalar value 0, with the shape defined by the variable argument size.
 * @param {number[]} size A sequence of integers defining the shape of the output tensor.
 * @returns {Tensor} The zeros tensor.
 */
export function zeros(size) {
    return fullHelper(size, 0n, 'int64', BigInt64Array);
}

/**
 * Returns a tensor filled with the scalar value 0, with the same size as input.
 * @param {Tensor} tensor The size of input will determine size of the output tensor.
 * @returns {Tensor} The zeros tensor.
 */
export function zeros_like(tensor) {
    return zeros(tensor.dims);
=======
 * Quantizes the embeddings tensor to binary or unsigned binary precision.
 * @param {Tensor} tensor The tensor to quantize.
 * @param {'binary'|'ubinary'} precision The precision to use for quantization.
 * @returns {Tensor} The quantized tensor.
 */
export function quantize_embeddings(tensor, precision) {
    if (tensor.dims.length !== 2) {
        throw new Error("The tensor must have 2 dimensions");
    }
    if (tensor.dims.at(-1) % 8 !== 0) {
        throw new Error("The last dimension of the tensor must be a multiple of 8");
    }
    if (!['binary', 'ubinary'].includes(precision)) {
        throw new Error("The precision must be either 'binary' or 'ubinary'");
    }

    const signed = precision === 'binary';
    const dtype = signed ? 'int8' : 'uint8';

    // Create a typed array to store the packed bits
    const cls = signed ? Int8Array : Uint8Array;
    const inputData = tensor.data;
    const outputData = new cls(inputData.length / 8);

    // Iterate over each number in the array
    for (let i = 0; i < inputData.length; ++i) {
        // Determine if the number is greater than 0
        const bit = inputData[i] > 0 ? 1 : 0;

        // Calculate the index in the typed array and the position within the byte
        const arrayIndex = Math.floor(i / 8);
        const bitPosition = i % 8;

        // Pack the bit into the typed array
        outputData[arrayIndex] |= bit << (7 - bitPosition);
        if (signed && bitPosition === 0) {
            outputData[arrayIndex] -= 128;
        }
    };

    return new Tensor(dtype, outputData, [tensor.dims[0], tensor.dims[1] / 8]);
>>>>>>> 15b90b75
}<|MERGE_RESOLUTION|>--- conflicted
+++ resolved
@@ -1250,7 +1250,6 @@
 }
 
 /**
-<<<<<<< HEAD
  * Returns a tensor filled with the scalar value 0, with the shape defined by the variable argument size.
  * @param {number[]} size A sequence of integers defining the shape of the output tensor.
  * @returns {Tensor} The zeros tensor.
@@ -1266,7 +1265,9 @@
  */
 export function zeros_like(tensor) {
     return zeros(tensor.dims);
-=======
+}
+
+/**
  * Quantizes the embeddings tensor to binary or unsigned binary precision.
  * @param {Tensor} tensor The tensor to quantize.
  * @param {'binary'|'ubinary'} precision The precision to use for quantization.
@@ -1308,5 +1309,4 @@
     };
 
     return new Tensor(dtype, outputData, [tensor.dims[0], tensor.dims[1] / 8]);
->>>>>>> 15b90b75
 }