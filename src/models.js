
/**
 * @file Definitions of all models available in Transformers.js.
 * 
 * **Example:** Load and run an `AutoModel`.
 * 
 * ```javascript
 * import { AutoModel, AutoTokenizer } from '@xenova/transformers';
 *
 * let tokenizer = await AutoTokenizer.from_pretrained('Xenova/bert-base-uncased');
 * let model = await AutoModel.from_pretrained('Xenova/bert-base-uncased');
 *
 * let inputs = await tokenizer('I love transformers!');
 * let { logits } = await model(inputs);
 * // Tensor {
 * //     data: Float32Array(183132) [-7.117443084716797, -7.107812881469727, -7.092104911804199, ...]
 * //     dims: (3) [1, 6, 30522],
 * //     type: "float32",
 * //     size: 183132,
 * // }
 * ```
 * 
 * We also provide other `AutoModel`s (listed below), which you can use in the same way as the Python library. For example:
 * 
 * **Example:** Load and run an `AutoModelForSeq2SeqLM`.
 * ```javascript
 * import { AutoModelForSeq2SeqLM, AutoTokenizer } from '@xenova/transformers';
 * 
 * let tokenizer = await AutoTokenizer.from_pretrained('Xenova/t5-small');
 * let model = await AutoModelForSeq2SeqLM.from_pretrained('Xenova/t5-small');
 *
 * let { input_ids } = await tokenizer('translate English to German: I love transformers!');
 * let outputs = await model.generate(input_ids);
 * let decoded = tokenizer.decode(outputs[0], { skip_special_tokens: true });
 * // 'Ich liebe Transformatoren!'
 * ```
 * 
 * @module models
 */

import {
    AutoConfig,
} from './configs.js';

import {
    add_token_types,
} from './tokenizers.js';

import {
    Callable,
    isIntegralNumber,
    isTypedArray,
    mergeArrays,
} from './utils/core.js';

import {
    getModelFile,
    getModelJSON,
} from './utils/hub.js';

import {
    LogitsProcessorList,
    GenerationConfig,
    ForceTokensLogitsProcessor,
    ForcedBOSTokenLogitsProcessor,
    ForcedEOSTokenLogitsProcessor,
    SuppressTokensAtBeginLogitsProcessor,
    WhisperTimeStampLogitsProcessor,
    NoRepeatNGramLogitsProcessor,
    RepetitionPenaltyLogitsProcessor,
    NoBadWordsLogitsProcessor,
    MinLengthLogitsProcessor,
    MinNewTokensLengthLogitsProcessor,

    Sampler,
} from './utils/generation.js';

import {
    cat,
    dynamicTimeWarping,
    mean,
    ones_like,
    stack,
    std_mean,
    Tensor,
} from './utils/tensor.js';

import { createInferenceSession, isONNXTensor, isONNXProxy } from './backends/onnx.js';
import { medianFilter } from './transformers.js';

//////////////////////////////////////////////////
// Model types: used internally
const MODEL_TYPES = {
    EncoderOnly: 0,
    EncoderDecoder: 1,
    Seq2Seq: 2,
    Vision2Seq: 3,
    DecoderOnly: 4,
    MaskGeneration: 5,
}
//////////////////////////////////////////////////


//////////////////////////////////////////////////
// Helper functions

// NOTE: These will be populated fully later
const MODEL_TYPE_MAPPING = new Map();
const MODEL_NAME_TO_CLASS_MAPPING = new Map();
const MODEL_CLASS_TO_NAME_MAPPING = new Map();


/**
 * Constructs an InferenceSession using a model file located at the specified path.
 * @param {string} pretrained_model_name_or_path The path to the directory containing the model file.
 * @param {string} fileName The name of the model file.
 * @param {import('./utils/hub.js').PretrainedOptions} options Additional options for loading the model.
 * @returns {Promise<Object>} A Promise that resolves to an InferenceSession object.
 * @private
 */
async function constructSession(pretrained_model_name_or_path, fileName, options) {
    // TODO add option for user to force specify their desired execution provider
    let modelFileName = `onnx/${fileName}${options.quantized ? '_quantized' : ''}.onnx`;
    let buffer = await getModelFile(pretrained_model_name_or_path, modelFileName, true, options);
    return await createInferenceSession(buffer);
}

/**
 * Validate model inputs
 * @param {Object} session The InferenceSession object that will be run.
 * @param {Object} inputs The inputs to check.
 * @returns {Record<string, Tensor>} The checked inputs.
 * @throws {Error} If any inputs are missing.
 * @private
 */
function validateInputs(session, inputs) {
    /**
     * NOTE: Create either a shallow or deep copy based on `onnx.wasm.proxy`
     * @type {Record<string, Tensor>}
     */
    const checkedInputs = Object.create(null);
    const missingInputs = [];
    for (const inputName of session.inputNames) {
        const tensor = inputs[inputName];
        // Rare case where one of the model's input names corresponds to a built-in
        // object name (e.g., toString), which would cause a simple (!tensor) check to fail,
        // because it's not undefined but a function.
        if (!(tensor instanceof Tensor)) {
            missingInputs.push(inputName);
            continue;
        }
        // NOTE: When `env.wasm.proxy is true` the tensor is moved across the Worker
        // boundary, transferring ownership to the worker and invalidating the tensor.
        // So, in this case, we simply sacrifice a clone for it.
        checkedInputs[inputName] = isONNXProxy() ? tensor.clone() : tensor;
    }
    if (missingInputs.length > 0) {
        throw new Error(
            `An error occurred during model execution: "Missing the following inputs: ${missingInputs.join(', ')}.`);
    }

    const numInputsProvided = Object.keys(inputs).length;
    const numInputsNeeded = session.inputNames.length;
    if (numInputsProvided > numInputsNeeded) {
        // No missing inputs, but too many inputs were provided.
        // Warn the user and ignore the extra inputs.
        let ignored = Object.keys(inputs).filter(inputName => !session.inputNames.includes(inputName));
        console.warn(`WARNING: Too many inputs were provided (${numInputsProvided} > ${numInputsNeeded}). The following inputs will be ignored: "${ignored.join(', ')}".`);
    }

    return checkedInputs;
}

/**
 * Executes an InferenceSession using the specified inputs.
 * NOTE: `inputs` must contain at least the input names of the model.
 *  - If additional inputs are passed, they will be ignored.
 *  - If inputs are missing, an error will be thrown.
 * 
 * @param {Object} session The InferenceSession object to run.
 * @param {Object} inputs An object that maps input names to input tensors.
 * @returns {Promise<Object>} A Promise that resolves to an object that maps output names to output tensors.
 * @private
 */
async function sessionRun(session, inputs) {
    const checkedInputs = validateInputs(session, inputs);
    try {
        // @ts-ignore
        let output = await session.run(checkedInputs);
        output = replaceTensors(output);
        return output;
    } catch (e) {
        // This usually occurs when the inputs are of the wrong type.
        console.error(`An error occurred during model execution: "${e}".`);
        console.error('Inputs given to model:', checkedInputs);
        throw e;
    }
}

/**
 * Replaces ONNX Tensor objects with custom Tensor objects to support additional functions.
 * @param {Object} obj The object to replace tensor objects in.
 * @returns {Object} The object with tensor objects replaced by custom Tensor objects.
 * @private
 */
function replaceTensors(obj) {
    for (let prop in obj) {
        if (isONNXTensor(obj[prop])) {
            obj[prop] = new Tensor(obj[prop]);
        } else if (typeof obj[prop] === 'object') {
            replaceTensors(obj[prop]);
        }
    }
    return obj;
}


/**
 * Converts an array or Tensor of integers to an int64 Tensor.
 * @param {Array|Tensor} items The input integers to be converted.
 * @returns {Tensor} The int64 Tensor with the converted values.
 * @throws {Error} If the input array is empty or the input is a batched Tensor and not all sequences have the same length.
 * @private
 */
function toI64Tensor(items) {
    if (items instanceof Tensor) {
        return items;
    }
    // items is an array
    if (items.length === 0) {
        throw Error("items must be non-empty");
    }

    if (Array.isArray(items[0])) {
        // batched
        if (items.some(x => x.length !== items[0].length)) {
            throw Error("Unable to create tensor, you should probably activate truncation and/or padding with 'padding=True' and/or 'truncation=True' to have batched tensors with the same length.")
        }

        return new Tensor('int64',
            BigInt64Array.from(items.flat().map(x => BigInt(x))),
            [items.length, items[0].length]
        );
    } else {
        //flat
        return new Tensor('int64',
            BigInt64Array.from(items.map(x => BigInt(x))),
            [1, items.length]
        );
    }
}

/**
 * Prepares an attention mask for a sequence of tokens based on configuration options.
 * @param {Object} self The calling object instance.
 * @param {Tensor} tokens The input tokens.
 * @returns {Tensor} The attention mask tensor.
 * @private
 */
function prepareAttentionMask(self, tokens) {

    // Prepare attention mask
    let pad_token_id = self.config.pad_token_id ?? null;
    let eos_token_id = self.config.eos_token_id ?? null;
    if (isIntegralNumber(eos_token_id)) {
        eos_token_id = [eos_token_id];
    }

    let is_pad_token_in_inputs = tokens.indexOf(pad_token_id) !== -1;
    let is_pad_token_not_equal_to_eos_token_id = (eos_token_id === null) || !eos_token_id.includes(pad_token_id)

    if (is_pad_token_in_inputs && is_pad_token_not_equal_to_eos_token_id) {
        let data = BigInt64Array.from(
            // Note: != so that int matches bigint
            // @ts-ignore
            tokens.data.map(x => x != pad_token_id)
        )
        return new Tensor('int64', data, tokens.dims)
    } else {
        return ones_like(tokens);
    }
}

/**
 * Add position IDs to the feeds object.
 * @param {Object} session The inference session.
 * @param {Object} feeds The input to the model.
 * @param {boolean} use_cache_branch Whether to use the cache branch of the model.
 * @returns {void}
 * @private
 */
function preparePositionIds(session, feeds, use_cache_branch) {
    if (!session.inputNames.includes('position_ids')) return;

    const data = new BigInt64Array(feeds.attention_mask.data.length);

    // Compute cumulative sum of the attention mask along the sequence length dimension
    for (let i = 0; i < feeds.attention_mask.dims[0]; ++i) {
        let start = i * feeds.attention_mask.dims[1];
        let sum = BigInt(0);
        for (let j = 0; j < feeds.attention_mask.dims[1]; ++j) {
            const index = start + j;
            if (feeds.attention_mask.data[index] === 0n) {
                data[index] = BigInt(1);
            } else { // === 1n
                data[index] = sum;
                sum += feeds.attention_mask.data[index];
            }
        }
    }

    feeds.position_ids = new Tensor('int64', data, feeds.attention_mask.dims);

    if (use_cache_branch) {
        feeds.position_ids = feeds.position_ids.slice(null, -1).unsqueeze_(-1);
    }
}

/**
 * Creates a boolean tensor with a single value.
 * @param {boolean} value The value of the tensor.
 * @returns {Tensor} The boolean tensor.
 * @private
 */
function boolTensor(value) {
    return new Tensor('bool', [value], [1]);
}

// JS doesn't support mixins, so we define some reused functions here, and allow "this" to be passed in
/**
 * Perform forward pass on the seq2seq model (both encoder and decoder).
 * @param {Object} self The seq2seq model object.
 * @param {Object} model_inputs The input object for the model containing encoder and decoder inputs.
 * @returns {Promise<Seq2SeqLMOutput>} Promise that resolves with the output of the seq2seq model.
 * @private
 */
async function seq2seqForward(self, model_inputs) {

    let { encoder_outputs, past_key_values } = model_inputs;

    if (!encoder_outputs) {
        // Encoder outputs are not given, so we must compute them.
        encoder_outputs = (await encoderForward(self, model_inputs)).last_hidden_state;
    }
    let decoderFeeds = {
        input_ids: model_inputs.decoder_input_ids,
        encoder_hidden_states: encoder_outputs,
    };
    const use_cache_branch = !!past_key_values;

    if (self.decoder_merged_session.inputNames.includes('use_cache_branch')) {
        decoderFeeds.use_cache_branch = boolTensor(use_cache_branch);
    }

    if (self.decoder_merged_session.inputNames.includes('encoder_attention_mask')) {
        decoderFeeds.encoder_attention_mask = model_inputs.attention_mask
    }

    preparePositionIds(self.decoder_merged_session, decoderFeeds, use_cache_branch);
    self.addPastKeyValues(decoderFeeds, past_key_values);

    const decoderResults = await sessionRun(self.decoder_merged_session, decoderFeeds);
    let logits = decoderResults.logits;
    past_key_values = self.getPastKeyValues(decoderResults, past_key_values);

    // Get cross attention and/or decoder attentions if they are present
    const attns = self.getAttentions(decoderResults);

    return new Seq2SeqLMOutput({ logits, past_key_values, encoder_outputs, ...attns });
}

/**
 * Start the beam search process for the seq2seq model.
 * @param {PreTrainedModel} self The seq2seq model object.
 * @param {Tensor} inputTokenIds Array of input token ids for each input sequence.
 * @param {Object} generation_config The generation config.
 * @param {number} numOutputTokens The maximum number of output tokens for the model.
 * @returns {Object[]} Array of beam search objects.
 * @private
 */
function seq2seqStartBeams(self, inputTokenIds, generation_config, numOutputTokens) {
    let beams = [];
    let beamId = 0;

    // @ts-ignore
    const requires_attention_mask = self.requires_attention_mask ?? true;

    // decoder_input_ids == output_token_ids
    let decoder_input_ids =
        generation_config.decoder_input_ids
        ?? generation_config.decoder_start_token_id
        ?? generation_config.bos_token_id
        ?? generation_config.eos_token_id;

    // Support input as tensor or list
    // TODO support batched decoder_input_ids
    if (decoder_input_ids instanceof Tensor) {
        decoder_input_ids = decoder_input_ids.tolist().flat();
    } else if (!Array.isArray(decoder_input_ids)) {
        decoder_input_ids = [decoder_input_ids];
    }

    for (let tokens of inputTokenIds) {
        // TODO: Improve
        // Currently, just add back batch dimension.
        // In future, allow for true parallel execution
        tokens.dims = [1, ...tokens.dims]

        // Create beam
        let start = {
            inputs: tokens,
            encoder_outputs: null,
            prev_model_outputs: null,

            output_token_ids: decoder_input_ids,
            done: false,
            score: 0,
            id: beamId++ // assign unique id to beams
        }

        if (requires_attention_mask) {
            start.attention_mask = prepareAttentionMask(self, tokens);
        }

        beams.push(start);
    }

    return beams;
}

/**
 * Run beam search on the seq2seq model for a single beam.
 * @param {PreTrainedModel} self The seq2seq model object.
 * @param {Object} beam The beam search object for which to run the model.
 * @param {Object} options options
 * @param {string} [options.input_name='input_ids'] The name of the input tensor for the encoder.
 * @returns {Promise<Object>} Promise that resolves with the output of the seq2seq model for the given beam.
 * @private
 */
async function seq2seqRunBeam(self, beam) {
    const input_name = self.main_input_name;

    let decoder_input_ids = beam.output_token_ids;
    if (beam.prev_model_outputs) {
        // After the first step, `prev_model_outputs` won't be null.
        // So, we cut decoder_input_ids if past is used
        decoder_input_ids = decoder_input_ids.slice(-1);
    }

    // 1. Prepare
    let model_inputs = {
        [input_name]: beam.inputs,
        decoder_input_ids: toI64Tensor(decoder_input_ids),
        encoder_outputs: beam.encoder_outputs,
        past_key_values: beam.prev_model_outputs?.past_key_values,
    }
    if (beam.attention_mask) {
        model_inputs.attention_mask = beam.attention_mask
    }

    // 2. Run
    let output = await self.forward(model_inputs);

    // 3. Update
    beam.prev_model_outputs = output;
    beam.encoder_outputs = output.encoder_outputs;

    return output;
}

/**
 * Update a beam with a new token ID.
 * @param {Object} beam The beam to update.
 * @param {number} newTokenId The new token ID to add to the beam's output.
 * @private
 */
function seq2seqUpdatebeam(beam, newTokenId) {
    beam.output_token_ids = [...beam.output_token_ids, newTokenId];
}

/**
 * Forward pass of an encoder model.
 * @param {Object} self The encoder model.
 * @param {Object} model_inputs The input data to be used for the forward pass.
 * @returns {Promise<Object>} Promise that resolves with an object containing the model's outputs.
 * @private
 */
async function encoderForward(self, model_inputs) {
    const encoderFeeds = Object.create(null);
    for (const key of self.session.inputNames) {
        encoderFeeds[key] = model_inputs[key];
    }
    if (self.session.inputNames.includes('token_type_ids') && !encoderFeeds.token_type_ids) {
        // Assign default `token_type_ids` to the `encoderFeeds` if the model expects it,
        // but they weren't created by the tokenizer.
        add_token_types(encoderFeeds);
    }
    return await sessionRun(self.session, encoderFeeds);
}


/**
 * Forward pass of a decoder model.
 * @param {Object} self The decoder model.
 * @param {Object} model_inputs The input data to be used for the forward pass.
 * @returns {Promise<Object>} Promise that resolves with an object containing the logits and past key values.
 * @private
 */
async function decoderForward(self, model_inputs) {
    let { input_ids, past_key_values, attention_mask } = model_inputs;
    let decoderFeeds = {
        input_ids: input_ids,
        attention_mask: attention_mask ?? prepareAttentionMask(self, input_ids),
    }
    const use_cache_branch = !!past_key_values;

    if (self.session.inputNames.includes('use_cache_branch')) {
        decoderFeeds.use_cache_branch = boolTensor(use_cache_branch);
    }

    preparePositionIds(self.session, decoderFeeds, use_cache_branch);

    self.addPastKeyValues(decoderFeeds, past_key_values);

    let decoderResults = await sessionRun(self.session, decoderFeeds);

    let logits = decoderResults.logits;

    past_key_values = self.getPastKeyValues(decoderResults, past_key_values);
    return { logits, past_key_values };
}

/**
 * Starts the generation of text by initializing the beams for the given input token IDs.
 * @param {Object} self The text generation model object.
 * @param {Tensor} inputTokenIds An tensor of input token IDs to generate text from.
 * @param {Object} generation_config The generation config.
 * @param {number} numOutputTokens The maximum number of tokens to generate for each beam.
 * @param {Tensor} [inputs_attention_mask] The attention mask tensor for the input token IDs.
 * @returns {Object[]} An array of beams initialized with the given inputs and parameters.
 * @private
 */
function decoderStartBeams(self, inputTokenIds, generation_config, numOutputTokens, inputs_attention_mask) {
    let beams = [];

    let beamId = 0;
    for (let tokens of inputTokenIds) {
        let output_token_ids = tokens.tolist().map(Number);

        // TODO: Improve
        // Currently, just add back batch dimension.
        // In future, allow for true parallel execution
        tokens.dims = [1, ...tokens.dims]

        let attn_mask;
        if (inputs_attention_mask) {
            attn_mask = inputs_attention_mask[beamId];
            attn_mask.dims = [1, ...attn_mask.dims]

        } else {
            attn_mask = prepareAttentionMask(self, tokens)
        }

        let start = {
            input: tokens,
            model_input_ids: tokens,
            attention_mask: attn_mask,
            prev_model_outputs: null,

            output_token_ids: output_token_ids,
            num_output_tokens: numOutputTokens,

            done: false,
            score: 0,
            id: beamId++ // assign unique id to beams
        }

        beams.push(start);
    }
    return beams;
}

/**
 * Runs a single step of the text generation process for a given beam.
 *
 * @param {Object} self The decoder object.
 * @param {Object} beam The beam to run.
 * @param {Tensor} beam.input The input tensor.
 * @param {Tensor} beam.model_input_ids The input ids to the model.
 * @param {Tensor} beam.attention_mask The attention mask.
 * @param {Object} beam.prev_model_outputs The past key values.
 * @param {number[]} beam.output_token_ids The output token ids.
 * @returns {Promise<Object>} The output of the generation step.
 * @private
 */
async function decoderRunBeam(self, beam) {
    let attnMaskData = new BigInt64Array(beam.output_token_ids.length).fill(1n)

    // 1. Prepare
    let model_inputs = {
        input_ids: beam.model_input_ids,
        attention_mask: new Tensor(
            'int64',
            attnMaskData,
            [1, attnMaskData.length]
        ),
        past_key_values: beam.prev_model_outputs?.past_key_values,
    }

    // 2. Run
    let output = await self.forward(model_inputs);

    // 3. Update
    beam.prev_model_outputs = output;

    return output;
}

/**
 * Update a beam with a new token ID.
 * @param {Object} beam The beam to update.
 * @param {number} newTokenId The new token ID to add to the beam's output.
 * @private
 */
function decoderUpdatebeam(beam, newTokenId) {
    beam.output_token_ids = [...beam.output_token_ids, newTokenId];
    beam.model_input_ids = new Tensor('int64', [BigInt(newTokenId)], [1, 1]);
}

//////////////////////////////////////////////////

//////////////////////////////////////////////////
/**
 * A base class for pre-trained models that provides the model configuration and an ONNX session.
 */
export class PreTrainedModel extends Callable {
    main_input_name = 'input_ids';

    /**
     * Creates a new instance of the `PreTrainedModel` class.
     * @param {Object} config The model configuration.
     * @param {any} session session for the model.
     */
    constructor(config, session) {
        super();

        this.config = config;
        this.session = session;

        const modelName = MODEL_CLASS_TO_NAME_MAPPING.get(this.constructor);
        const modelType = MODEL_TYPE_MAPPING.get(modelName);

        this.can_generate = false;
        this._runBeam = null;
        this._getStartBeams = null;
        this._updateBeam = null;
        this._forward = null;
        if (modelType === MODEL_TYPES.DecoderOnly) {
            this.can_generate = true;

            this._runBeam = decoderRunBeam;
            this._getStartBeams = decoderStartBeams;
            this._updateBeam = decoderUpdatebeam;
            this._forward = decoderForward;

        } else if (modelType === MODEL_TYPES.Seq2Seq || modelType === MODEL_TYPES.Vision2Seq) {
            this.can_generate = true;

            this._runBeam = seq2seqRunBeam;
            this._getStartBeams = seq2seqStartBeams;
            this._updateBeam = seq2seqUpdatebeam;
            this._forward = seq2seqForward;

        } else if (modelType === MODEL_TYPES.EncoderDecoder) {
            this._forward = encoderForward;

        } else { // should be MODEL_TYPES.EncoderOnly
            this._forward = encoderForward;
        }
    }

    /**
    * Disposes of all the ONNX sessions that were created during inference.
    * @returns {Promise<unknown[]>} An array of promises, one for each ONNX session that is being disposed.
    * @todo Use https://developer.mozilla.org/en-US/docs/Web/JavaScript/Reference/Global_Objects/FinalizationRegistry
    */
    async dispose() {
        const promises = [];
        for (let key of Object.keys(this)) {
<<<<<<< HEAD
            let item = this[key];
            // TODO improve check for ONNX session
            if (item?.handler?.dispose !== undefined) {
=======
            const item = this[key];
            // @ts-ignore
            if (item instanceof InferenceSession) {
>>>>>>> 7636a1c4
                promises.push(item.handler.dispose())
            }
        }
        return await Promise.all(promises);
    }

    /**
     * Instantiate one of the model classes of the library from a pretrained model.
     * 
     * The model class to instantiate is selected based on the `model_type` property of the config object
     * (either passed as an argument or loaded from `pretrained_model_name_or_path` if possible)
     * 
     * @param {string} pretrained_model_name_or_path The name or path of the pretrained model. Can be either:
     * - A string, the *model id* of a pretrained model hosted inside a model repo on huggingface.co.
     *   Valid model ids can be located at the root-level, like `bert-base-uncased`, or namespaced under a
     *   user or organization name, like `dbmdz/bert-base-german-cased`.
     * - A path to a *directory* containing model weights, e.g., `./my_model_directory/`.
     * @param {import('./utils/hub.js').PretrainedOptions} options Additional options for loading the model.
     * 
     * @returns {Promise<PreTrainedModel>} A new instance of the `PreTrainedModel` class.
     */
    static async from_pretrained(pretrained_model_name_or_path, {
        quantized = true,
        progress_callback = null,
        config = null,
        cache_dir = null,
        local_files_only = false,
        revision = 'main',
        model_file_name = null,
    } = {}) {

        let options = {
            quantized,
            progress_callback,
            config,
            cache_dir,
            local_files_only,
            revision,
            model_file_name,
        }

        const modelName = MODEL_CLASS_TO_NAME_MAPPING.get(this);
        const modelType = MODEL_TYPE_MAPPING.get(modelName);

        let info;
        if (modelType === MODEL_TYPES.DecoderOnly) {
            info = await Promise.all([
                AutoConfig.from_pretrained(pretrained_model_name_or_path, options),
                constructSession(pretrained_model_name_or_path, options.model_file_name ?? 'decoder_model_merged', options),
                getModelJSON(pretrained_model_name_or_path, 'generation_config.json', false, options),
            ]);

        } else if (modelType === MODEL_TYPES.Seq2Seq || modelType === MODEL_TYPES.Vision2Seq) {
            info = await Promise.all([
                AutoConfig.from_pretrained(pretrained_model_name_or_path, options),
                constructSession(pretrained_model_name_or_path, 'encoder_model', options),
                constructSession(pretrained_model_name_or_path, 'decoder_model_merged', options),
                getModelJSON(pretrained_model_name_or_path, 'generation_config.json', false, options),
            ]);

        } else if (modelType === MODEL_TYPES.MaskGeneration) {
            info = await Promise.all([
                AutoConfig.from_pretrained(pretrained_model_name_or_path, options),
                constructSession(pretrained_model_name_or_path, 'vision_encoder', options),
                constructSession(pretrained_model_name_or_path, 'prompt_encoder_mask_decoder', options),
            ]);

        } else if (modelType === MODEL_TYPES.EncoderDecoder) {
            info = await Promise.all([
                AutoConfig.from_pretrained(pretrained_model_name_or_path, options),
                constructSession(pretrained_model_name_or_path, 'encoder_model', options),
                constructSession(pretrained_model_name_or_path, 'decoder_model_merged', options),
            ]);

        } else { // should be MODEL_TYPES.EncoderOnly
            if (modelType !== MODEL_TYPES.EncoderOnly) {
                console.warn(`Model type for '${modelName}' not found, assuming encoder-only architecture. Please report this at https://github.com/xenova/transformers.js/issues/new/choose.`)
            }
            info = await Promise.all([
                AutoConfig.from_pretrained(pretrained_model_name_or_path, options),
                constructSession(pretrained_model_name_or_path, options.model_file_name ?? 'model', options)
            ]);
        }

        // @ts-ignore
        return new this(...info);
    }

    /**
     * Runs the model with the provided inputs
     * @param {Object} model_inputs Object containing input tensors
     * @returns {Promise<Object>} Object containing output tensors
     */
    async _call(model_inputs) {
        return await this.forward(model_inputs);
    }

    /**
     * Forward method for a pretrained model. If not overridden by a subclass, the correct forward method
     * will be chosen based on the model type.
     * @param {Object} model_inputs The input data to the model in the format specified in the ONNX model.
     * @returns {Promise<Object>} The output data from the model in the format specified in the ONNX model.
     * @throws {Error} This method must be implemented in subclasses.
     */
    async forward(model_inputs) {
        return await this._forward(this, model_inputs);
    }

    /**
     * @param {GenerationConfig} generation_config 
     * @param {number} input_ids_seq_length The starting sequence length for the input ids.
     * @returns {LogitsProcessorList}
     * @private
     */
    _get_logits_processor(
        generation_config,
        input_ids_seq_length,
        // encoder_input_ids, TODO
        // prefix_allowed_tokens_fn, TODO
        logits_processor = null
    ) {
        const processors = new LogitsProcessorList();

        // if (generation_config.diversity_penalty !== null && generation_config.diversity_penalty > 0.0) {
        //     processors.push(new HammingDiversityLogitsProcessor(
        //         generation_config.diversity_penalty,
        //         generation_config.num_beams,
        //         generation_config.num_beam_groups
        //     ));
        // }

        // if (generation_config.encoder_repetition_penalty !== null && generation_config.encoder_repetition_penalty !== 1.0) {
        //     processors.push(new EncoderRepetitionPenaltyLogitsProcessor(
        //         generation_config.encoder_repetition_penalty,
        //         encoder_input_ids
        //     ));
        // }

        if (generation_config.repetition_penalty !== null && generation_config.repetition_penalty !== 1.0) {
            processors.push(new RepetitionPenaltyLogitsProcessor(generation_config.repetition_penalty));
        }

        if (generation_config.no_repeat_ngram_size !== null && generation_config.no_repeat_ngram_size > 0) {
            processors.push(new NoRepeatNGramLogitsProcessor(generation_config.no_repeat_ngram_size));
        }

        // if (generation_config.encoder_no_repeat_ngram_size !== null && generation_config.encoder_no_repeat_ngram_size > 0) {
        //     if (this.config.is_encoder_decoder) {
        //         processors.push(new EncoderNoRepeatNGramLogitsProcessor(
        //             generation_config.encoder_no_repeat_ngram_size,
        //             encoder_input_ids
        //         ));
        //     } else {
        //         throw new Error("It's impossible to use `encoder_no_repeat_ngram_size` with decoder-only architecture");
        //     }
        // }

        if (generation_config.bad_words_ids !== null) {
            processors.push(new NoBadWordsLogitsProcessor(generation_config.bad_words_ids, generation_config.eos_token_id));
        }

        if (generation_config.min_length !== null && generation_config.eos_token_id !== null && generation_config.min_length > 0) {
            processors.push(new MinLengthLogitsProcessor(generation_config.min_length, generation_config.eos_token_id));
        }

        if (generation_config.min_new_tokens !== null && generation_config.eos_token_id !== null && generation_config.min_new_tokens > 0) {
            processors.push(new MinNewTokensLengthLogitsProcessor(
                input_ids_seq_length,
                generation_config.min_new_tokens,
                generation_config.eos_token_id
            ));
        }

        // if (prefix_allowed_tokens_fn !== null) {
        //     processors.push(new PrefixConstrainedLogitsProcessor(
        //         prefix_allowed_tokens_fn,
        //         generation_config.num_beams / generation_config.num_beam_groups
        //     ));
        // }


        if (generation_config.forced_bos_token_id !== null) {
            processors.push(new ForcedBOSTokenLogitsProcessor(generation_config.forced_bos_token_id));
        }

        if (generation_config.forced_eos_token_id !== null) {
            processors.push(new ForcedEOSTokenLogitsProcessor(
                generation_config.max_length,
                generation_config.forced_eos_token_id
            ));
        }

        // if (generation_config.remove_invalid_values === true) {
        //     processors.push(new InfNanRemoveLogitsProcessor());
        // }

        // if (generation_config.exponential_decay_length_penalty !== null) {
        //     processors.push(new ExponentialDecayLengthPenalty(
        //         generation_config.exponential_decay_length_penalty,
        //         generation_config.eos_token_id,
        //         input_ids_seq_length
        //     ));
        // }

        // if (generation_config.suppress_tokens !== null) {
        //     processors.push(new SuppressTokensLogitsProcessor(generation_config.suppress_tokens));
        // }

        if (generation_config.begin_suppress_tokens !== null) {
            let begin_index = (input_ids_seq_length > 1 || generation_config.forced_bos_token_id === null)
                ? input_ids_seq_length
                : input_ids_seq_length + 1;

            if (generation_config.forced_decoder_ids !== null) {
                // generation starts after the last token that is forced
                begin_index += generation_config.forced_decoder_ids[generation_config.forced_decoder_ids.length - 1][0];
            }
            processors.push(new SuppressTokensAtBeginLogitsProcessor(generation_config.begin_suppress_tokens, begin_index));
        }

        if (generation_config.forced_decoder_ids !== null) {
            processors.push(new ForceTokensLogitsProcessor(generation_config.forced_decoder_ids));
        }

        if (logits_processor !== null) {
            processors.extend(logits_processor)
        }

        // `LogitNormalization` should always be the last logit processor, when present
        // if (generation_config.renormalize_logits === true) {
        //     processors.push(new LogitNormalization());
        // }

        return processors;
    }

    /**
     * This function merges multiple generation configs together to form a final generation config to be used by the model for text generation.
     * It first creates an empty `GenerationConfig` object, then it applies the model's own `generation_config` property to it. Finally, if a `generation_config` object was passed in the arguments, it overwrites the corresponding properties in the final config with those of the passed config object.
     *
     * @param {GenerationConfig} generation_config A `GenerationConfig` object containing generation parameters.
     * @returns {GenerationConfig} The final generation config object to be used by the model for text generation.
     */
    _get_generation_config(generation_config) {
        // Create empty generation config (contains defaults)
        // We pass `this.config` so that if `eos_token_id` or `bos_token_id` exist in the model's config, we will use them
        let gen_config = new GenerationConfig(this.config);

        // Apply model's generation config, if it exists
        if ('generation_config' in this) {
            Object.assign(gen_config, this.generation_config);
        }

        // Finally, use any generation config specified by the user
        // when calling `generate`
        if (generation_config !== null) {
            Object.assign(gen_config, generation_config);
        }
        return gen_config;
    }

    /**
     * @typedef {import('./utils/maths.js').TypedArray} TypedArray
     */

    /**
     * @typedef {{ sequences: Tensor, decoder_attentions: Tensor, cross_attentions: Tensor }} EncoderDecoderOutput
     * @typedef {Object} DecoderOutput
     * 
     * Generates text based on the given inputs and generation configuration using the model.
     * @param {Tensor|Array|TypedArray} inputs An array of input token IDs.
     * @param {Object|GenerationConfig|null} generation_config The generation configuration to use. If null, default configuration will be used.
     * @param {Object|null} logits_processor An optional logits processor to use. If null, a new LogitsProcessorList instance will be created.
     * @param {Object} options options
     * @param {Object} [options.inputs_attention_mask=null] An optional attention mask for the inputs.
     * @returns {Promise<number[][]|EncoderDecoderOutput|DecoderOutput>} An array of generated output sequences, where each sequence is an array of token IDs.
     * @throws {Error} Throws an error if the inputs array is empty.
     */
    async generate(
        inputs,
        generation_config = null,
        logits_processor = null,
        {
            inputs_attention_mask = null
        } = {},
    ) {
        if (!this.can_generate) {
            const modelName = MODEL_CLASS_TO_NAME_MAPPING.get(this.constructor);
            let errorMessage = `The current model class (${modelName}) is not compatible with \`.generate()\`, as it doesn't have a language model head.`

            const modelType = this.config.model_type;
            const possibleInfo =
                MODEL_WITH_LM_HEAD_MAPPING_NAMES.get(modelType)
                ?? MODEL_FOR_SEQ_TO_SEQ_CAUSAL_LM_MAPPING_NAMES.get(modelType)
                ?? MODEL_FOR_SPEECH_SEQ_2_SEQ_MAPPING_NAMES.get(modelType)
                // ?? MODEL_FOR_TEXT_TO_SPECTROGRAM_MAPPING_NAMES.get(modelType) // TODO
                ?? MODEL_FOR_VISION_2_SEQ_MAPPING_NAMES.get(modelType);

            if (possibleInfo) {
                // TODO: support multiple possible classes
                errorMessage += ` Please use the following class instead: '${possibleInfo[0]}'`;
            }
            throw Error(errorMessage);
        }

        if (!(inputs instanceof Tensor) && !isTypedArray(inputs) && !Array.isArray(inputs)) {
            throw Error(`\`inputs\` must be a Tensor, TypedArray, or Array, but is "${inputs.constructor.name}".`);
        }

        let input_ids_seq_length;

        // Prepare `input_ids` which will be used for auto-regressive generation
        // TODO: Update to align with HF transformers' implementation
        if (this.config.is_encoder_decoder) {
            // Generating from the encoder outputs
            input_ids_seq_length = 0;

        } else {
            input_ids_seq_length = inputs instanceof Tensor ? inputs.dims.at(-1) : inputs.length;

            // decoder-only
            if (input_ids_seq_length === 0) {
                throw Error("Must supply a non-empty array of input token ids.")
            }
        }

        // Update generation config with defaults
        generation_config = this._get_generation_config(generation_config);

        logits_processor = logits_processor ?? new LogitsProcessorList()

        // Update logits processor
        logits_processor = this._get_logits_processor(
            generation_config,
            input_ids_seq_length,
            logits_processor
        )

        /** @type {number[]} */
        let eos_token_ids = generation_config.eos_token_id;
        if (eos_token_ids !== null && !Array.isArray(eos_token_ids)) {
            eos_token_ids = [eos_token_ids];
        }

        // TODO implement early_stopping
        // https://huggingface.co/blog/how-to-generate

        let numOutputTokens = 1;
        const maxOutputTokens = numOutputTokens + (generation_config.max_new_tokens ?? Infinity);

        // Only use max length if max_new_tokens is not provided
        const useMaxLength = Number.isInteger(generation_config.max_length) && (generation_config.max_new_tokens ?? null) === null;
        let sampler = Sampler.getSampler(generation_config);

        // @ts-ignore
        let beams = this.getStartBeams(inputs, generation_config, numOutputTokens, inputs_attention_mask);

        while (beams.some(x => !x.done) && numOutputTokens < maxOutputTokens) {
            let newest_beams = [];
            for (let beam of beams) {
                if (beam.done) {
                    // Add this beam back into the pool
                    newest_beams.push(beam);
                    continue
                }
                if (useMaxLength && beam.output_token_ids.length >= generation_config.max_length) {
                    // Set this beam to done and add it back into the pool
                    beam.done = true;
                    newest_beams.push(beam);
                    continue
                }

                // @ts-ignore
                let output = await this.runBeam(beam);

                // add attentions/scores to beam only if user requested
                if (generation_config.output_attentions) {
                    this.addAttentionsToBeam(beam, output);
                }
                if (generation_config.output_scores) {
                    // TODO add
                }

                // Logits are of the form [batch_size, out_seq_length, vocab_size]
                // In most cases, this will be [batch_size, 1, vocab_size]
                // So, we select the last token's logits:
                // (equivalent to `logits = outputs.logits[:, -1, :]`)
                let logits = output.logits.slice(null, -1, null);

                // Apply logits processor
                logits_processor(beam.output_token_ids, logits);

                let sampledTokens = sampler(logits);
                for (let [newTokenId, logProb] of sampledTokens) {
                    // use previous beam as a starting point
                    let newBeam = { ...beam };

                    // update new beam
                    // @ts-ignore
                    this.updateBeam(newBeam, newTokenId);

                    newBeam.score += logProb;

                    if (eos_token_ids && eos_token_ids.includes(newTokenId)) {
                        newBeam.done = true;
                    }

                    newest_beams.push(newBeam);
                }
            }
            ++numOutputTokens;

            // Next, we get the best beams, per ID
            newest_beams = this.groupBeams(newest_beams).map(
                group => group
                    .sort((a, b) => b.score - a.score)      // sort by score
                    .slice(0, generation_config.num_beams)  // remove outside beam width
            );

            // Flatten beams
            beams = newest_beams.flat();

            // Run callback
            if (generation_config.callback_function) {
                generation_config.callback_function(beams);
            }
        }

        // TODO: Ensure that we can return non-batched outputs

        const groupedBeams = this.groupBeams(beams);

        const getFlattened = (key) => groupedBeams.map(
            batch => {
                if (generation_config.num_return_sequences > 1) {
                    return batch.slice(0, generation_config.num_return_sequences).map(x => x[key]);
                } else {
                    return [batch[0][key]];
                }
            }
        ).flat(); // Flatten across batches (depth=1)

        const sequences = getFlattened('output_token_ids'); // [1, seqLength]

        if (generation_config.return_dict_in_generate) {
            // NOTE: `decoder_attentions` and `cross_attentions` should be:
            //    list (one element for each generated token)
            //    of list (one element for each layer of the decoder)
            //    of torch.FloatTensor of shape (batch_size, num_heads, generated_length, sequence_length)
            // However, since we are only generating one batch at a time, they are of the form:
            //   list (batches)
            //   of list (one element for each generated token)
            //   of list (one element for each layer of the decoder)
            //   of torch.FloatTensor of shape (1, num_heads, generated_length, sequence_length)
            // 
            // TODO: In future (when true parallelism, we should be able to return the correct shape)

            const decoder_attentions = getFlattened('decoder_attentions');
            const cross_attentions = getFlattened('cross_attentions');

            return {
                sequences,

                decoder_attentions,
                cross_attentions,
            }
        } else {
            return sequences;
        }
    }

    /**
     * Helper function to add attentions to beam
     * @param {Object} beam 
     * @param {Object} output
     * @private 
     */
    addAttentionsToBeam(beam, output) {
        if (this.config.is_encoder_decoder) {
            if (!output.cross_attentions || output.cross_attentions.length === 0) {
                throw Error(
                    "`output_attentions` is true, but the model did not produce cross-attentions. " +
                    "This is most likely because the model was not exported with `output_attentions=True`."
                )
            }
            if (!beam.cross_attentions) {
                beam.cross_attentions = [];
            }
            beam.cross_attentions.push(output.cross_attentions);
        }

        if (!output.decoder_attentions || output.decoder_attentions.length === 0) {
            throw Error(
                "`output_attentions` is true, but the model did not produce decoder-attentions. " +
                "This is most likely because the model was not exported with `output_attentions=True`."
            )
        }
        if (!beam.decoder_attentions) {
            beam.decoder_attentions = [];
        }
        beam.decoder_attentions.push(output.decoder_attentions);
    }

    /**
     * Groups an array of beam objects by their ids.
     *
     * @param {Array} beams The array of beam objects to group.
     * @returns {Array} An array of arrays, where each inner array contains beam objects with the same id.
     */
    groupBeams(beams) {
        // Group beams by their ids
        const groups = Object.create(null);
        for (const obj of beams) {
            if (groups[obj.id] === undefined) {
                groups[obj.id] = [obj];
            } else {
                groups[obj.id].push(obj);
            }
        }

        return Object.values(groups);
    }

    /**
     * Returns an object containing past key values from the given decoder results object.
     *
     * @param {Object} decoderResults The decoder results object.
     * @param {Object} pastKeyValues The previous past key values.
     * @returns {Object} An object containing past key values.
     */
    getPastKeyValues(decoderResults, pastKeyValues) {

        const pkvs = Object.create(null);

        for (const name in decoderResults) {
            if (name.startsWith('present')) {
                let newName = name.replace('present', 'past_key_values');

                if (pastKeyValues && name.includes('encoder')) {
                    // Optimization introduced by optimum to reuse past key values. So, we just replace the constant
                    // outputs with the previous past key values.
                    // https://github.com/huggingface/optimum/blob/0bf2c05fb7e1182b52d21b703cfc95fd9e4ea3dc/optimum/onnxruntime/base.py#L677-L704
                    pkvs[newName] = pastKeyValues[newName];
                } else {
                    pkvs[newName] = decoderResults[name];
                }
            }
        }
        return pkvs;
    }

    /**
     * Returns an object containing attentions from the given decoder results object.
     *
     * @param {Object} decoderResults The decoder results object.
     * @returns {Object} An object containing attentions.
     */
    getAttentions(decoderResults) {
        const attns = Object.create(null);

        for (const attnName of ['cross_attentions', 'decoder_attentions']) {
            const result = [];
            for (const name in decoderResults) {
                if (name.startsWith(attnName)) {
                    const index = name.split('.').pop()
                    result[index] = decoderResults[name];
                }
            }
            attns[attnName] = result;
        }
        return attns;
    }

    /**
     * Adds past key values to the decoder feeds object. If pastKeyValues is null, creates new tensors for past key values.
     *
     * @param {Object} decoderFeeds The decoder feeds object to add past key values to.
     * @param {Object} pastKeyValues An object containing past key values.
     */
    addPastKeyValues(decoderFeeds, pastKeyValues) {
        if (pastKeyValues) {
            Object.assign(decoderFeeds, pastKeyValues)
        } else {
            // TODO support batches (i.e., batch_size > 1)
            const batch_size = 1;

            // @ts-ignore
            if (this.config.is_encoder_decoder && (this.add_encoder_pkv ?? true)) {
                // @ts-ignore
                let encoder_dims = [batch_size, this.num_encoder_heads, 0, this.encoder_dim_kv];
                // @ts-ignore
                let decoder_dims = [batch_size, this.num_decoder_heads, 0, this.decoder_dim_kv];
                // @ts-ignore
                for (let i = 0; i < this.num_decoder_layers; ++i) {
                    decoderFeeds[`past_key_values.${i}.encoder.key`] = new Tensor('float32', [], encoder_dims)
                    decoderFeeds[`past_key_values.${i}.encoder.value`] = new Tensor('float32', [], encoder_dims)
                    decoderFeeds[`past_key_values.${i}.decoder.key`] = new Tensor('float32', [], decoder_dims)
                    decoderFeeds[`past_key_values.${i}.decoder.value`] = new Tensor('float32', [], decoder_dims)
                }
            } else if (this.config.model_type === 'falcon') {
                // NOTE: Custom implementation for Falcon
                // @ts-ignore
                let dims = [batch_size * this.num_heads, 0, this.dim_kv]
                // @ts-ignore
                for (let i = 0; i < this.num_layers; ++i) {
                    decoderFeeds[`past_key_values.${i}.key`] = new Tensor('float32', [], dims)
                    decoderFeeds[`past_key_values.${i}.value`] = new Tensor('float32', [], dims)
                }
            } else if (this.config.multi_query) { // e.g., for `gpt_bigcode`
                // @ts-ignore
                let dims = [batch_size * this.num_heads, 0, 2 * this.dim_kv]
                // @ts-ignore
                for (let i = 0; i < this.num_layers; ++i) {
                    decoderFeeds[`past_key_values.${i}.key_value`] = new Tensor('float32', [], dims)
                }
            } else if (this.config.model_type === 'bloom') {
                // NOTE: Custom implementation for Bloom

                // @ts-ignore
                let keyDims = [batch_size * this.num_heads, this.dim_kv, 0] // [batch_size x num_heads,64,past_sequence_length]
                // @ts-ignore
                let valueDims = [batch_size * this.num_heads, 0, this.dim_kv] // [batch_size x num_heads,past_sequence_length,64]
                // @ts-ignore
                for (let i = 0; i < this.num_layers; ++i) {
                    decoderFeeds[`past_key_values.${i}.key`] = new Tensor('float32', [], keyDims)
                    decoderFeeds[`past_key_values.${i}.value`] = new Tensor('float32', [], valueDims)
                }
            } else { // Decoder-only
                // @ts-ignore
                let dims = [batch_size, this.num_heads, 0, this.dim_kv]
                // @ts-ignore
                for (let i = 0; i < this.num_layers; ++i) {
                    decoderFeeds[`past_key_values.${i}.key`] = new Tensor('float32', [], dims)
                    decoderFeeds[`past_key_values.${i}.value`] = new Tensor('float32', [], dims)
                }
            }
        }
    }

    /**
     * Initializes and returns the beam for text generation task
     * @param {Tensor} inputTokenIds The input token ids.
     * @param {Object} generation_config The generation config.
     * @param {number} numOutputTokens The number of tokens to be generated.
     * @param {Tensor} inputs_attention_mask Optional input attention mask.
     * @returns {any} A Beam object representing the initialized beam.
     * @private
     */
    getStartBeams(inputTokenIds, generation_config, numOutputTokens, inputs_attention_mask) {
        return this._getStartBeams(this, inputTokenIds, generation_config, numOutputTokens, inputs_attention_mask)
    }

    /**
     * Runs a single step of the beam search generation algorithm.
     * @param {any} beam The current beam being generated.
     * @returns {Promise<any>} The updated beam after a single generation step.
     * @private
     */
    async runBeam(beam) {
        return await this._runBeam(this, beam);
    }

    /**
     * Update a beam with a new token ID.
     * @param {Object} beam The beam to update.
     * @param {number} newTokenId The new token ID to add to the beam's output.
     * @private
     */
    updateBeam(beam, newTokenId) {
        return this._updateBeam(beam, newTokenId);
    }
}

//////////////////////////////////////////////////
// Base model output class
export class ModelOutput { }

/**
 * Base class for model's outputs, with potential hidden states and attentions.
 */
export class BaseModelOutput extends ModelOutput {
    /**
     * @param {Object} output The output of the model.
     * @param {Tensor} output.last_hidden_state Sequence of hidden-states at the output of the last layer of the model.
     * @param {Tensor} [output.hidden_states] Hidden-states of the model at the output of each layer plus the optional initial embedding outputs.
     * @param {Tensor} [output.attentions] Attentions weights after the attention softmax, used to compute the weighted average in the self-attention heads.
     */
    constructor({ last_hidden_state, hidden_states = null, attentions = null }) {
        super();
        this.last_hidden_state = last_hidden_state;
        this.hidden_states = hidden_states;
        this.attentions = attentions;
    }
}
//////////////////////////////////////////////////
// Bert models
export class BertPreTrainedModel extends PreTrainedModel { }
export class BertModel extends BertPreTrainedModel { }

/**
 * BertForMaskedLM is a class representing a BERT model for masked language modeling.
 */
export class BertForMaskedLM extends BertPreTrainedModel {
    /**
     * Calls the model on new inputs.
     *
     * @param {Object} model_inputs The inputs to the model.
     * @returns {Promise<MaskedLMOutput>} An object containing the model's output logits for masked language modeling.
     */
    async _call(model_inputs) {
        return new MaskedLMOutput(await super._call(model_inputs));
    }
}

/**
 * BertForSequenceClassification is a class representing a BERT model for sequence classification.
 */
export class BertForSequenceClassification extends BertPreTrainedModel {
    /**
     * Calls the model on new inputs.
     *
     * @param {Object} model_inputs The inputs to the model.
     * @returns {Promise<SequenceClassifierOutput>} An object containing the model's output logits for sequence classification.
     */
    async _call(model_inputs) {
        return new SequenceClassifierOutput(await super._call(model_inputs));
    }
}

/**
 * BertForTokenClassification is a class representing a BERT model for token classification.
 */
export class BertForTokenClassification extends BertPreTrainedModel {
    /**
     * Calls the model on new inputs.
     *
     * @param {Object} model_inputs The inputs to the model.
     * @returns {Promise<TokenClassifierOutput>} An object containing the model's output logits for token classification.
     */
    async _call(model_inputs) {
        return new TokenClassifierOutput(await super._call(model_inputs));
    }
}

/**
 * BertForQuestionAnswering is a class representing a BERT model for question answering.
 */
export class BertForQuestionAnswering extends BertPreTrainedModel {
    /**
     * Calls the model on new inputs.
     *
     * @param {Object} model_inputs The inputs to the model.
     * @returns {Promise<QuestionAnsweringModelOutput>} An object containing the model's output logits for question answering.
     */
    async _call(model_inputs) {
        return new QuestionAnsweringModelOutput(await super._call(model_inputs));
    }
}
//////////////////////////////////////////////////


//////////////////////////////////////////////////
// ConvBert models
export class ConvBertPreTrainedModel extends PreTrainedModel { }

/**
 * The bare ConvBERT Model transformer outputting raw hidden-states without any specific head on top.
 */
export class ConvBertModel extends ConvBertPreTrainedModel { }

/**
 * ConvBERT Model with a language modeling head on top.
 */
export class ConvBertForMaskedLM extends ConvBertPreTrainedModel {
    /**
     * Calls the model on new inputs.
     *
     * @param {Object} model_inputs The inputs to the model.
     * @returns {Promise<MaskedLMOutput>} An object containing the model's output logits for masked language modeling.
     */
    async _call(model_inputs) {
        return new MaskedLMOutput(await super._call(model_inputs));
    }
}

/**
 * ConvBERT Model transformer with a sequence classification/regression head on top (a linear layer on top of the pooled output)
 */
export class ConvBertForSequenceClassification extends ConvBertPreTrainedModel {
    /**
     * Calls the model on new inputs.
     *
     * @param {Object} model_inputs The inputs to the model.
     * @returns {Promise<SequenceClassifierOutput>} An object containing the model's output logits for sequence classification.
     */
    async _call(model_inputs) {
        return new SequenceClassifierOutput(await super._call(model_inputs));
    }
}

/**
 * ConvBERT Model with a token classification head on top (a linear layer on top of the hidden-states output)
 * e.g. for Named-Entity-Recognition (NER) tasks.
 */
export class ConvBertForTokenClassification extends ConvBertPreTrainedModel {
    /**
     * Calls the model on new inputs.
     *
     * @param {Object} model_inputs The inputs to the model.
     * @returns {Promise<TokenClassifierOutput>} An object containing the model's output logits for token classification.
     */
    async _call(model_inputs) {
        return new TokenClassifierOutput(await super._call(model_inputs));
    }
}

/**
 * ConvBERT Model with a span classification head on top for extractive question-answering tasks like SQuAD
 * (a linear layers on top of the hidden-states output to compute `span start logits` and `span end logits`)
 */
export class ConvBertForQuestionAnswering extends ConvBertPreTrainedModel {
    /**
     * Calls the model on new inputs.
     *
     * @param {Object} model_inputs The inputs to the model.
     * @returns {Promise<QuestionAnsweringModelOutput>} An object containing the model's output logits for question answering.
     */
    async _call(model_inputs) {
        return new QuestionAnsweringModelOutput(await super._call(model_inputs));
    }
}
//////////////////////////////////////////////////


//////////////////////////////////////////////////
// Electra models
export class ElectraPreTrainedModel extends PreTrainedModel { }

/**
 * The bare Electra Model transformer outputting raw hidden-states without any specific head on top.
 * Identical to the BERT model except that it uses an additional linear layer between the embedding
 * layer and the encoder if the hidden size and embedding size are different.
 */
export class ElectraModel extends ElectraPreTrainedModel { }
// TODO add ElectraForPreTraining
/**
 * Electra model with a language modeling head on top.
 */
export class ElectraForMaskedLM extends ElectraPreTrainedModel {
    /**
     * Calls the model on new inputs.
     *
     * @param {Object} model_inputs The inputs to the model.
     * @returns {Promise<MaskedLMOutput>} An object containing the model's output logits for masked language modeling.
     */
    async _call(model_inputs) {
        return new MaskedLMOutput(await super._call(model_inputs));
    }
}

/**
 * ELECTRA Model transformer with a sequence classification/regression head on top (a linear layer on top of the pooled output)
 */
export class ElectraForSequenceClassification extends ElectraPreTrainedModel {
    /**
     * Calls the model on new inputs.
     *
     * @param {Object} model_inputs The inputs to the model.
     * @returns {Promise<SequenceClassifierOutput>} An object containing the model's output logits for sequence classification.
     */
    async _call(model_inputs) {
        return new SequenceClassifierOutput(await super._call(model_inputs));
    }
}

/**
 * Electra model with a token classification head on top.
 */
export class ElectraForTokenClassification extends ElectraPreTrainedModel {
    /**
     * Calls the model on new inputs.
     *
     * @param {Object} model_inputs The inputs to the model.
     * @returns {Promise<TokenClassifierOutput>} An object containing the model's output logits for token classification.
     */
    async _call(model_inputs) {
        return new TokenClassifierOutput(await super._call(model_inputs));
    }
}

/**
 * LECTRA Model with a span classification head on top for extractive question-answering tasks like SQuAD
 * (a linear layers on top of the hidden-states output to compute `span start logits` and `span end logits`).
 */
export class ElectraForQuestionAnswering extends ElectraPreTrainedModel {
    /**
     * Calls the model on new inputs.
     *
     * @param {Object} model_inputs The inputs to the model.
     * @returns {Promise<QuestionAnsweringModelOutput>} An object containing the model's output logits for question answering.
     */
    async _call(model_inputs) {
        return new QuestionAnsweringModelOutput(await super._call(model_inputs));
    }
}
//////////////////////////////////////////////////


//////////////////////////////////////////////////
// CamemBERT models
export class CamembertPreTrainedModel extends PreTrainedModel { }

/**
 * The bare CamemBERT Model transformer outputting raw hidden-states without any specific head on top.
 */
export class CamembertModel extends CamembertPreTrainedModel { }

/**
 * CamemBERT Model with a `language modeling` head on top.
 */
export class CamembertForMaskedLM extends CamembertPreTrainedModel {
    /**
     * Calls the model on new inputs.
     *
     * @param {Object} model_inputs The inputs to the model.
     * @returns {Promise<MaskedLMOutput>} An object containing the model's output logits for masked language modeling.
     */
    async _call(model_inputs) {
        return new MaskedLMOutput(await super._call(model_inputs));
    }
}

/**
 * CamemBERT Model transformer with a sequence classification/regression head on top (a linear layer on top of the pooled output) e.g. for GLUE tasks.
 */
export class CamembertForSequenceClassification extends CamembertPreTrainedModel {
    /**
     * Calls the model on new inputs.
     *
     * @param {Object} model_inputs The inputs to the model.
     * @returns {Promise<SequenceClassifierOutput>} An object containing the model's output logits for sequence classification.
     */
    async _call(model_inputs) {
        return new SequenceClassifierOutput(await super._call(model_inputs));
    }
}

/**
 * CamemBERT Model with a token classification head on top (a linear layer on top of the hidden-states output) e.g. for Named-Entity-Recognition (NER) tasks.
 */
export class CamembertForTokenClassification extends CamembertPreTrainedModel {
    /**
     * Calls the model on new inputs.
     *
     * @param {Object} model_inputs The inputs to the model.
     * @returns {Promise<TokenClassifierOutput>} An object containing the model's output logits for token classification.
     */
    async _call(model_inputs) {
        return new TokenClassifierOutput(await super._call(model_inputs));
    }
}

/**
 * CamemBERT Model with a span classification head on top for extractive question-answering tasks
 */
export class CamembertForQuestionAnswering extends CamembertPreTrainedModel {
    /**
     * Calls the model on new inputs.
     *
     * @param {Object} model_inputs The inputs to the model.
     * @returns {Promise<QuestionAnsweringModelOutput>} An object containing the model's output logits for question answering.
     */
    async _call(model_inputs) {
        return new QuestionAnsweringModelOutput(await super._call(model_inputs));
    }
}
//////////////////////////////////////////////////

//////////////////////////////////////////////////
// DeBERTa models
export class DebertaPreTrainedModel extends PreTrainedModel { }

/**
 * The bare DeBERTa Model transformer outputting raw hidden-states without any specific head on top.
 */
export class DebertaModel extends DebertaPreTrainedModel { }

/**
 * DeBERTa Model with a `language modeling` head on top.
 */
export class DebertaForMaskedLM extends DebertaPreTrainedModel {
    /**
     * Calls the model on new inputs.
     *
     * @param {Object} model_inputs The inputs to the model.
     * @returns {Promise<MaskedLMOutput>} An object containing the model's output logits for masked language modeling.
     */
    async _call(model_inputs) {
        return new MaskedLMOutput(await super._call(model_inputs));
    }
}

/**
 * DeBERTa Model transformer with a sequence classification/regression head on top (a linear layer on top of the pooled output)
 */
export class DebertaForSequenceClassification extends DebertaPreTrainedModel {
    /**
     * Calls the model on new inputs.
     *
     * @param {Object} model_inputs The inputs to the model.
     * @returns {Promise<SequenceClassifierOutput>} An object containing the model's output logits for sequence classification.
     */
    async _call(model_inputs) {
        return new SequenceClassifierOutput(await super._call(model_inputs));
    }
}

/**
 * DeBERTa Model with a token classification head on top (a linear layer on top of the hidden-states output) e.g. for Named-Entity-Recognition (NER) tasks.
 */
export class DebertaForTokenClassification extends DebertaPreTrainedModel {
    /**
     * Calls the model on new inputs.
     *
     * @param {Object} model_inputs The inputs to the model.
     * @returns {Promise<TokenClassifierOutput>} An object containing the model's output logits for token classification.
     */
    async _call(model_inputs) {
        return new TokenClassifierOutput(await super._call(model_inputs));
    }
}

/**
 * DeBERTa Model with a span classification head on top for extractive question-answering tasks like SQuAD (a linear
 * layers on top of the hidden-states output to compute `span start logits` and `span end logits`).
 */
export class DebertaForQuestionAnswering extends DebertaPreTrainedModel {
    /**
     * Calls the model on new inputs.
     *
     * @param {Object} model_inputs The inputs to the model.
     * @returns {Promise<QuestionAnsweringModelOutput>} An object containing the model's output logits for question answering.
     */
    async _call(model_inputs) {
        return new QuestionAnsweringModelOutput(await super._call(model_inputs));
    }
}
//////////////////////////////////////////////////

//////////////////////////////////////////////////
// DeBERTa-v2 models
export class DebertaV2PreTrainedModel extends PreTrainedModel { }

/**
 * The bare DeBERTa-V2 Model transformer outputting raw hidden-states without any specific head on top.
 */
export class DebertaV2Model extends DebertaV2PreTrainedModel { }

/**
 * DeBERTa-V2 Model with a `language modeling` head on top.
 */
export class DebertaV2ForMaskedLM extends DebertaV2PreTrainedModel {
    /**
     * Calls the model on new inputs.
     *
     * @param {Object} model_inputs The inputs to the model.
     * @returns {Promise<MaskedLMOutput>} An object containing the model's output logits for masked language modeling.
     */
    async _call(model_inputs) {
        return new MaskedLMOutput(await super._call(model_inputs));
    }
}

/**
 * DeBERTa-V2 Model transformer with a sequence classification/regression head on top (a linear layer on top of the pooled output)
 */
export class DebertaV2ForSequenceClassification extends DebertaV2PreTrainedModel {
    /**
     * Calls the model on new inputs.
     *
     * @param {Object} model_inputs The inputs to the model.
     * @returns {Promise<SequenceClassifierOutput>} An object containing the model's output logits for sequence classification.
     */
    async _call(model_inputs) {
        return new SequenceClassifierOutput(await super._call(model_inputs));
    }
}

/**
 * DeBERTa-V2 Model with a token classification head on top (a linear layer on top of the hidden-states output) e.g. for Named-Entity-Recognition (NER) tasks.
 */
export class DebertaV2ForTokenClassification extends DebertaV2PreTrainedModel {
    /**
     * Calls the model on new inputs.
     *
     * @param {Object} model_inputs The inputs to the model.
     * @returns {Promise<TokenClassifierOutput>} An object containing the model's output logits for token classification.
     */
    async _call(model_inputs) {
        return new TokenClassifierOutput(await super._call(model_inputs));
    }
}

/**
 * DeBERTa-V2 Model with a span classification head on top for extractive question-answering tasks like SQuAD (a linear
 * layers on top of the hidden-states output to compute `span start logits` and `span end logits`).
 */
export class DebertaV2ForQuestionAnswering extends DebertaV2PreTrainedModel {
    /**
     * Calls the model on new inputs.
     *
     * @param {Object} model_inputs The inputs to the model.
     * @returns {Promise<QuestionAnsweringModelOutput>} An object containing the model's output logits for question answering.
     */
    async _call(model_inputs) {
        return new QuestionAnsweringModelOutput(await super._call(model_inputs));
    }
}
//////////////////////////////////////////////////

//////////////////////////////////////////////////
// DistilBert models
export class DistilBertPreTrainedModel extends PreTrainedModel { }
export class DistilBertModel extends DistilBertPreTrainedModel { }

/**
 * DistilBertForSequenceClassification is a class representing a DistilBERT model for sequence classification.
 */
export class DistilBertForSequenceClassification extends DistilBertPreTrainedModel {
    /**
     * Calls the model on new inputs.
     *
     * @param {Object} model_inputs The inputs to the model.
     * @returns {Promise<SequenceClassifierOutput>} An object containing the model's output logits for sequence classification.
     */
    async _call(model_inputs) {
        return new SequenceClassifierOutput(await super._call(model_inputs));
    }
}

/**
 * DistilBertForTokenClassification is a class representing a DistilBERT model for token classification.
 */
export class DistilBertForTokenClassification extends DistilBertPreTrainedModel {
    /**
     * Calls the model on new inputs.
     *
     * @param {Object} model_inputs The inputs to the model.
     * @returns {Promise<TokenClassifierOutput>} An object containing the model's output logits for token classification.
     */
    async _call(model_inputs) {
        return new TokenClassifierOutput(await super._call(model_inputs));
    }
}


/**
 * DistilBertForQuestionAnswering is a class representing a DistilBERT model for question answering.
 */
export class DistilBertForQuestionAnswering extends DistilBertPreTrainedModel {
    /**
     * Calls the model on new inputs.
     *
     * @param {Object} model_inputs The inputs to the model.
     * @returns {Promise<QuestionAnsweringModelOutput>} An object containing the model's output logits for question answering.
     */
    async _call(model_inputs) {
        return new QuestionAnsweringModelOutput(await super._call(model_inputs));
    }
}

/**
 * DistilBertForMaskedLM is a class representing a DistilBERT model for masking task.
 */
export class DistilBertForMaskedLM extends DistilBertPreTrainedModel {
    /**
     * Calls the model on new inputs.
     *
     * @param {Object} model_inputs The inputs to the model.
     * @returns {Promise<MaskedLMOutput>} returned object
     */
    async _call(model_inputs) {
        return new MaskedLMOutput(await super._call(model_inputs));
    }
}
//////////////////////////////////////////////////


//////////////////////////////////////////////////
// ESM models
export class EsmPreTrainedModel extends PreTrainedModel { }

/**
 * The bare ESM Model transformer outputting raw hidden-states without any specific head on top.
 */
export class EsmModel extends EsmPreTrainedModel { }

/**
 * ESM Model with a `language modeling` head on top.
 */
export class EsmForMaskedLM extends EsmPreTrainedModel {
    /**
     * Calls the model on new inputs.
     *
     * @param {Object} model_inputs The inputs to the model.
     * @returns {Promise<MaskedLMOutput>} An object containing the model's output logits for masked language modeling.
     */
    async _call(model_inputs) {
        return new MaskedLMOutput(await super._call(model_inputs));
    }
}

/**
 * ESM Model transformer with a sequence classification/regression head on top (a linear layer on top of the pooled output)
 */
export class EsmForSequenceClassification extends EsmPreTrainedModel {
    /**
     * Calls the model on new inputs.
     *
     * @param {Object} model_inputs The inputs to the model.
     * @returns {Promise<SequenceClassifierOutput>} An object containing the model's output logits for sequence classification.
     */
    async _call(model_inputs) {
        return new SequenceClassifierOutput(await super._call(model_inputs));
    }
}

/**
 * ESM Model with a token classification head on top (a linear layer on top of the hidden-states output)
 * e.g. for Named-Entity-Recognition (NER) tasks.
 */
export class EsmForTokenClassification extends EsmPreTrainedModel {
    /**
     * Calls the model on new inputs.
     *
     * @param {Object} model_inputs The inputs to the model.
     * @returns {Promise<TokenClassifierOutput>} An object containing the model's output logits for token classification.
     */
    async _call(model_inputs) {
        return new TokenClassifierOutput(await super._call(model_inputs));
    }
}
//////////////////////////////////////////////////


//////////////////////////////////////////////////
// MobileBert models
export class MobileBertPreTrainedModel extends PreTrainedModel { }
export class MobileBertModel extends MobileBertPreTrainedModel { }

/**
 * MobileBertForMaskedLM is a class representing a MobileBERT model for masking task.
 */
export class MobileBertForMaskedLM extends MobileBertPreTrainedModel {
    /**
     * Calls the model on new inputs.
     *
     * @param {Object} model_inputs The inputs to the model.
     * @returns {Promise<MaskedLMOutput>} returned object
     */
    async _call(model_inputs) {
        return new MaskedLMOutput(await super._call(model_inputs));
    }
}

/**
 * MobileBert Model transformer with a sequence classification/regression head on top (a linear layer on top of the pooled output)
 */
export class MobileBertForSequenceClassification extends MobileBertPreTrainedModel {
    /**
     * Calls the model on new inputs.
     *
     * @param {Object} model_inputs The inputs to the model.
     * @returns {Promise<SequenceClassifierOutput>} returned object
     */
    async _call(model_inputs) {
        return new SequenceClassifierOutput(await super._call(model_inputs));
    }
}

/**
 * MobileBert Model with a span classification head on top for extractive question-answering tasks
 */
export class MobileBertForQuestionAnswering extends MobileBertPreTrainedModel {
    /**
     * Calls the model on new inputs.
     *
     * @param {Object} model_inputs The inputs to the model.
     * @returns {Promise<QuestionAnsweringModelOutput>} returned object
     */
    async _call(model_inputs) {
        return new QuestionAnsweringModelOutput(await super._call(model_inputs));
    }
}
//////////////////////////////////////////////////

//////////////////////////////////////////////////
// MPNet models
export class MPNetPreTrainedModel extends PreTrainedModel { }

/**
 * The bare MPNet Model transformer outputting raw hidden-states without any specific head on top.
 */
export class MPNetModel extends MPNetPreTrainedModel { }

/**
 * MPNetForMaskedLM is a class representing a MPNet model for masked language modeling.
 */
export class MPNetForMaskedLM extends MPNetPreTrainedModel {
    /**
     * Calls the model on new inputs.
     *
     * @param {Object} model_inputs The inputs to the model.
     * @returns {Promise<MaskedLMOutput>} An object containing the model's output logits for masked language modeling.
     */
    async _call(model_inputs) {
        return new MaskedLMOutput(await super._call(model_inputs));
    }
}

/**
 * MPNetForSequenceClassification is a class representing a MPNet model for sequence classification.
 */
export class MPNetForSequenceClassification extends MPNetPreTrainedModel {
    /**
     * Calls the model on new inputs.
     *
     * @param {Object} model_inputs The inputs to the model.
     * @returns {Promise<SequenceClassifierOutput>} An object containing the model's output logits for sequence classification.
     */
    async _call(model_inputs) {
        return new SequenceClassifierOutput(await super._call(model_inputs));
    }
}

/**
 * MPNetForTokenClassification is a class representing a MPNet model for token classification.
 */
export class MPNetForTokenClassification extends MPNetPreTrainedModel {
    /**
     * Calls the model on new inputs.
     *
     * @param {Object} model_inputs The inputs to the model.
     * @returns {Promise<TokenClassifierOutput>} An object containing the model's output logits for token classification.
     */
    async _call(model_inputs) {
        return new TokenClassifierOutput(await super._call(model_inputs));
    }
}

/**
 * MPNetForQuestionAnswering is a class representing a MPNet model for question answering.
 */
export class MPNetForQuestionAnswering extends MPNetPreTrainedModel {
    /**
     * Calls the model on new inputs.
     *
     * @param {Object} model_inputs The inputs to the model.
     * @returns {Promise<QuestionAnsweringModelOutput>} An object containing the model's output logits for question answering.
     */
    async _call(model_inputs) {
        return new QuestionAnsweringModelOutput(await super._call(model_inputs));
    }
}
//////////////////////////////////////////////////


//////////////////////////////////////////////////
// SqueezeBert models
export class SqueezeBertPreTrainedModel extends PreTrainedModel { }
export class SqueezeBertModel extends SqueezeBertPreTrainedModel { }
export class SqueezeBertForMaskedLM extends SqueezeBertPreTrainedModel {
    /**
     * Calls the model on new inputs.
     *
     * @param {Object} model_inputs The inputs to the model.
     * @returns {Promise<MaskedLMOutput>} returned object
     */
    async _call(model_inputs) {
        return new MaskedLMOutput(await super._call(model_inputs));
    }
}
export class SqueezeBertForSequenceClassification extends SqueezeBertPreTrainedModel {
    /**
     * Calls the model on new inputs.
     *
     * @param {Object} model_inputs The inputs to the model.
     * @returns {Promise<SequenceClassifierOutput>} returned object
     */
    async _call(model_inputs) {
        return new SequenceClassifierOutput(await super._call(model_inputs));
    }
}
export class SqueezeBertForQuestionAnswering extends SqueezeBertPreTrainedModel {
    /**
     * Calls the model on new inputs.
     *
     * @param {Object} model_inputs The inputs to the model.
     * @returns {Promise<QuestionAnsweringModelOutput>} returned object
     */
    async _call(model_inputs) {
        return new QuestionAnsweringModelOutput(await super._call(model_inputs));
    }
}
//////////////////////////////////////////////////


//////////////////////////////////////////////////
// Albert models
export class AlbertPreTrainedModel extends PreTrainedModel { }
export class AlbertModel extends AlbertPreTrainedModel { }
export class AlbertForSequenceClassification extends AlbertPreTrainedModel {
    /**
     * Calls the model on new inputs.
     *
     * @param {Object} model_inputs The inputs to the model.
     * @returns {Promise<SequenceClassifierOutput>} returned object
     */
    async _call(model_inputs) {
        return new SequenceClassifierOutput(await super._call(model_inputs));
    }
}
export class AlbertForQuestionAnswering extends AlbertPreTrainedModel {
    /**
     * Calls the model on new inputs.
     *
     * @param {Object} model_inputs The inputs to the model.
     * @returns {Promise<QuestionAnsweringModelOutput>} returned object
     */
    async _call(model_inputs) {
        return new QuestionAnsweringModelOutput(await super._call(model_inputs));
    }
}
export class AlbertForMaskedLM extends AlbertPreTrainedModel {
    /**
     * Calls the model on new inputs.
     *
     * @param {Object} model_inputs The inputs to the model.
     * @returns {Promise<MaskedLMOutput>} returned object
     */
    async _call(model_inputs) {
        return new MaskedLMOutput(await super._call(model_inputs));
    }
}
//////////////////////////////////////////////////


//////////////////////////////////////////////////
// T5 models
export class T5PreTrainedModel extends PreTrainedModel { };

export class T5Model extends T5PreTrainedModel { }

/**
 * T5Model is a class representing a T5 model for conditional generation.
 */
export class T5ForConditionalGeneration extends T5PreTrainedModel {

    /**
     * Creates a new instance of the `T5ForConditionalGeneration` class.
     * @param {Object} config The model configuration.
     * @param {any} session session for the model.
     * @param {any} decoder_merged_session session for the decoder.
     * @param {GenerationConfig} generation_config The generation configuration.
     */
    constructor(config, session, decoder_merged_session, generation_config) {
        super(config, session);
        this.decoder_merged_session = decoder_merged_session;
        this.generation_config = generation_config;

        this.num_decoder_layers = this.config.num_decoder_layers;
        this.num_decoder_heads = this.config.num_heads;
        this.decoder_dim_kv = this.config.d_kv;

        this.num_encoder_layers = this.config.num_layers;
        this.num_encoder_heads = this.config.num_heads;
        this.encoder_dim_kv = this.config.d_kv;
    }
}
//////////////////////////////////////////////////


//////////////////////////////////////////////////
// LONGT5 models
/**
 * An abstract class to handle weights initialization and a simple interface for downloading and loading pretrained models.
 */
export class LongT5PreTrainedModel extends PreTrainedModel { };

/**
 * The bare LONGT5 Model transformer outputting raw hidden-states without any specific head on top.
 */
export class LongT5Model extends LongT5PreTrainedModel { }

/**
 * LONGT5 Model with a `language modeling` head on top.
 */
export class LongT5ForConditionalGeneration extends LongT5PreTrainedModel {
    /**
     * Creates a new instance of the `LongT5ForConditionalGeneration` class.
     * @param {Object} config The model configuration.
     * @param {any} session session for the model.
     * @param {any} decoder_merged_session session for the decoder.
     * @param {GenerationConfig} generation_config The generation configuration.
     */
    constructor(config, session, decoder_merged_session, generation_config) {
        super(config, session);
        this.decoder_merged_session = decoder_merged_session;
        this.generation_config = generation_config;

        this.num_decoder_layers = this.config.num_decoder_layers;
        this.num_decoder_heads = this.config.num_heads;
        this.decoder_dim_kv = this.config.d_kv;

        this.num_encoder_layers = this.config.num_layers;
        this.num_encoder_heads = this.config.num_heads;
        this.encoder_dim_kv = this.config.d_kv;
    }
}
//////////////////////////////////////////////////


//////////////////////////////////////////////////
// MT5 models
export class MT5PreTrainedModel extends PreTrainedModel { };

export class MT5Model extends MT5PreTrainedModel { }

/**
 * A class representing a conditional sequence-to-sequence model based on the MT5 architecture.
 */
export class MT5ForConditionalGeneration extends MT5PreTrainedModel {

    /**
     * Creates a new instance of the `MT5ForConditionalGeneration` class.
     * @param {any} config The model configuration.
     * @param {any} session The ONNX session containing the encoder weights.
     * @param {any} decoder_merged_session The ONNX session containing the merged decoder weights.
     * @param {GenerationConfig} generation_config The generation configuration.
     */
    constructor(config, session, decoder_merged_session, generation_config) {
        super(config, session);
        this.decoder_merged_session = decoder_merged_session;
        this.generation_config = generation_config;

        this.num_decoder_layers = this.config.num_decoder_layers;
        this.num_decoder_heads = this.config.num_heads;
        this.decoder_dim_kv = this.config.d_kv;

        this.num_encoder_layers = this.config.num_layers;
        this.num_encoder_heads = this.config.num_heads;
        this.encoder_dim_kv = this.config.d_kv;
    }
}
//////////////////////////////////////////////////

//////////////////////////////////////////////////
// Bart models
export class BartPretrainedModel extends PreTrainedModel { };

/**
 * The bare BART Model outputting raw hidden-states without any specific head on top.
 */
export class BartModel extends BartPretrainedModel { }

/**
 * The BART Model with a language modeling head. Can be used for summarization.
 */
export class BartForConditionalGeneration extends BartPretrainedModel {

    /**
     * Creates a new instance of the `BartForConditionalGeneration` class.
     * @param {Object} config The configuration object for the Bart model.
     * @param {Object} session The ONNX session used to execute the model.
     * @param {Object} decoder_merged_session The ONNX session used to execute the decoder.
     * @param {Object} generation_config The generation configuration object.
     */
    constructor(config, session, decoder_merged_session, generation_config) {
        super(config, session);
        this.decoder_merged_session = decoder_merged_session;
        this.generation_config = generation_config;

        this.num_decoder_layers = this.config.decoder_layers;
        this.num_decoder_heads = this.config.decoder_attention_heads;
        this.decoder_dim_kv = this.config.d_model / this.num_decoder_heads;

        this.num_encoder_layers = this.config.encoder_layers;
        this.num_encoder_heads = this.config.encoder_attention_heads;
        this.encoder_dim_kv = this.config.d_model / this.num_encoder_heads;
    }

}

/**
 * Bart model with a sequence classification/head on top (a linear layer on top of the pooled output)
 */
export class BartForSequenceClassification extends BartPretrainedModel {
    /**
     * Calls the model on new inputs.
     *
     * @param {Object} model_inputs The inputs to the model.
     * @returns {Promise<SequenceClassifierOutput>} An object containing the model's output logits for sequence classification.
     */
    async _call(model_inputs) {
        return new SequenceClassifierOutput(await super._call(model_inputs));
    }
}

//////////////////////////////////////////////////

//////////////////////////////////////////////////
// MBart models
export class MBartPreTrainedModel extends PreTrainedModel { };

/**
 * The bare MBART Model outputting raw hidden-states without any specific head on top.
 */
export class MBartModel extends MBartPreTrainedModel { }

/**
 * The MBART Model with a language modeling head. Can be used for summarization, after fine-tuning the pretrained models.
 */
export class MBartForConditionalGeneration extends MBartPreTrainedModel {

    /**
     * Creates a new instance of the `MBartForConditionalGeneration` class.
     * @param {Object} config The configuration object for the Bart model.
     * @param {Object} session The ONNX session used to execute the model.
     * @param {Object} decoder_merged_session The ONNX session used to execute the decoder.
     * @param {Object} generation_config The generation configuration object.
     */
    constructor(config, session, decoder_merged_session, generation_config) {
        super(config, session);
        this.decoder_merged_session = decoder_merged_session;
        this.generation_config = generation_config;

        this.num_decoder_layers = this.config.decoder_layers;
        this.num_decoder_heads = this.config.decoder_attention_heads;
        this.decoder_dim_kv = this.config.d_model / this.num_decoder_heads;

        this.num_encoder_layers = this.config.encoder_layers;
        this.num_encoder_heads = this.config.encoder_attention_heads;
        this.encoder_dim_kv = this.config.d_model / this.num_encoder_heads;
    }

}

/**
 * MBart model with a sequence classification/head on top (a linear layer on top of the pooled output).
 */
export class MBartForSequenceClassification extends MBartPreTrainedModel {
    /**
     * Calls the model on new inputs.
     *
     * @param {Object} model_inputs The inputs to the model.
     * @returns {Promise<SequenceClassifierOutput>} An object containing the model's output logits for sequence classification.
     */
    async _call(model_inputs) {
        return new SequenceClassifierOutput(await super._call(model_inputs));
    }
}


export class MBartForCausalLM extends MBartPreTrainedModel {
    /**
     * Creates a new instance of the `MBartForCausalLM` class.
     * @param {Object} config Configuration object for the model.
     * @param {Object} decoder_merged_session ONNX Session object for the decoder.
     * @param {Object} generation_config Configuration object for the generation process.
     */
    constructor(config, decoder_merged_session, generation_config) {
        super(config, decoder_merged_session);
        this.generation_config = generation_config;

        this.num_decoder_layers = this.config.decoder_layers;
        this.num_decoder_heads = this.config.decoder_attention_heads;
        this.decoder_dim_kv = this.config.d_model / this.num_decoder_heads;

        this.num_encoder_layers = this.config.encoder_layers;
        this.num_encoder_heads = this.config.encoder_attention_heads;
        this.encoder_dim_kv = this.config.d_model / this.num_encoder_heads;
    }
}
//////////////////////////////////////////////////


//////////////////////////////////////////////////
// Blenderbot models
export class BlenderbotPreTrainedModel extends PreTrainedModel { };

/**
 * The bare Blenderbot Model outputting raw hidden-states without any specific head on top.
 */
export class BlenderbotModel extends BlenderbotPreTrainedModel { }

/**
 * The Blenderbot Model with a language modeling head. Can be used for summarization.
 */
export class BlenderbotForConditionalGeneration extends BlenderbotPreTrainedModel {

    /**
     * Creates a new instance of the `BlenderbotForConditionalGeneration` class.
     * @param {any} config The model configuration.
     * @param {any} session The ONNX session containing the encoder weights.
     * @param {any} decoder_merged_session The ONNX session containing the merged decoder weights.
     * @param {GenerationConfig} generation_config The generation configuration.
     */
    constructor(config, session, decoder_merged_session, generation_config) {
        super(config, session);
        this.decoder_merged_session = decoder_merged_session;
        this.generation_config = generation_config;

        this.num_decoder_layers = this.config.decoder_layers;
        this.num_decoder_heads = this.config.decoder_attention_heads;
        this.decoder_dim_kv = this.config.d_model / this.num_decoder_heads;

        this.num_encoder_layers = this.config.encoder_layers;
        this.num_encoder_heads = this.config.encoder_attention_heads;
        this.encoder_dim_kv = this.config.d_model / this.num_encoder_heads;
    }
}
//////////////////////////////////////////////////


//////////////////////////////////////////////////
// Blenderbot models
export class BlenderbotSmallPreTrainedModel extends PreTrainedModel { };

/**
 * The bare BlenderbotSmall Model outputting raw hidden-states without any specific head on top.
 */
export class BlenderbotSmallModel extends BlenderbotSmallPreTrainedModel { }

/**
 * The BlenderbotSmall Model with a language modeling head. Can be used for summarization.
 */
export class BlenderbotSmallForConditionalGeneration extends BlenderbotSmallPreTrainedModel {

    /**
     * Creates a new instance of the `BlenderbotForConditionalGeneration` class.
     * @param {any} config The model configuration.
     * @param {any} session The ONNX session containing the encoder weights.
     * @param {any} decoder_merged_session The ONNX session containing the merged decoder weights.
     * @param {GenerationConfig} generation_config The generation configuration.
     */
    constructor(config, session, decoder_merged_session, generation_config) {
        super(config, session);
        this.decoder_merged_session = decoder_merged_session;
        this.generation_config = generation_config;

        this.num_decoder_layers = this.config.decoder_layers;
        this.num_decoder_heads = this.config.decoder_attention_heads;
        this.decoder_dim_kv = this.config.d_model / this.num_decoder_heads;

        this.num_encoder_layers = this.config.encoder_layers;
        this.num_encoder_heads = this.config.encoder_attention_heads;
        this.encoder_dim_kv = this.config.d_model / this.num_encoder_heads;
    }
}
//////////////////////////////////////////////////


//////////////////////////////////////////////////
// Roberta models
export class RobertaPreTrainedModel extends PreTrainedModel { }
export class RobertaModel extends RobertaPreTrainedModel { }

/**
 * RobertaForMaskedLM class for performing masked language modeling on Roberta models.
 */
export class RobertaForMaskedLM extends RobertaPreTrainedModel {
    /**
     * Calls the model on new inputs.
     *
     * @param {Object} model_inputs The inputs to the model.
     * @returns {Promise<MaskedLMOutput>} returned object
     */
    async _call(model_inputs) {
        return new MaskedLMOutput(await super._call(model_inputs));
    }
}

/**
 * RobertaForSequenceClassification class for performing sequence classification on Roberta models.
 */
export class RobertaForSequenceClassification extends RobertaPreTrainedModel {
    /**
     * Calls the model on new inputs.
     *
     * @param {Object} model_inputs The inputs to the model.
     * @returns {Promise<SequenceClassifierOutput>} returned object
     */
    async _call(model_inputs) {
        return new SequenceClassifierOutput(await super._call(model_inputs));
    }
}

/**
 * RobertaForTokenClassification class for performing token classification on Roberta models.
 */
export class RobertaForTokenClassification extends RobertaPreTrainedModel {
    /**
     * Calls the model on new inputs.
     *
     * @param {Object} model_inputs The inputs to the model.
     * @returns {Promise<TokenClassifierOutput>} An object containing the model's output logits for token classification.
     */
    async _call(model_inputs) {
        return new TokenClassifierOutput(await super._call(model_inputs));
    }
}

/**
 * RobertaForQuestionAnswering class for performing question answering on Roberta models.
 */
export class RobertaForQuestionAnswering extends RobertaPreTrainedModel {
    /**
     * Calls the model on new inputs.
     *
     * @param {Object} model_inputs The inputs to the model.
     * @returns {Promise<QuestionAnsweringModelOutput>} returned object
     */
    async _call(model_inputs) {
        return new QuestionAnsweringModelOutput(await super._call(model_inputs));
    }
}
//////////////////////////////////////////////////


//////////////////////////////////////////////////
// XLM models
/**
 * An abstract class to handle weights initialization and a simple interface for downloading and loading pretrained models.
 */
export class XLMPreTrainedModel extends PreTrainedModel { }

/**
 * The bare XLM Model transformer outputting raw hidden-states without any specific head on top.
 */
export class XLMModel extends XLMPreTrainedModel { }

/**
 * The XLM Model transformer with a language modeling head on top (linear layer with weights tied to the input embeddings).
 */
export class XLMWithLMHeadModel extends XLMPreTrainedModel {
    /**
     * Calls the model on new inputs.
     *
     * @param {Object} model_inputs The inputs to the model.
     * @returns {Promise<MaskedLMOutput>} returned object
     */
    async _call(model_inputs) {
        return new MaskedLMOutput(await super._call(model_inputs));
    }
}

/**
 * XLM Model with a sequence classification/regression head on top (a linear layer on top of the pooled output)
 */
export class XLMForSequenceClassification extends XLMPreTrainedModel {
    /**
     * Calls the model on new inputs.
     *
     * @param {Object} model_inputs The inputs to the model.
     * @returns {Promise<SequenceClassifierOutput>} returned object
     */
    async _call(model_inputs) {
        return new SequenceClassifierOutput(await super._call(model_inputs));
    }
}

/**
 * XLM Model with a token classification head on top (a linear layer on top of the hidden-states output)
 */
export class XLMForTokenClassification extends XLMPreTrainedModel {
    /**
     * Calls the model on new inputs.
     *
     * @param {Object} model_inputs The inputs to the model.
     * @returns {Promise<TokenClassifierOutput>} An object containing the model's output logits for token classification.
     */
    async _call(model_inputs) {
        return new TokenClassifierOutput(await super._call(model_inputs));
    }
}

/**
 * XLM Model with a span classification head on top for extractive question-answering tasks
 */
export class XLMForQuestionAnswering extends XLMPreTrainedModel {
    /**
     * Calls the model on new inputs.
     *
     * @param {Object} model_inputs The inputs to the model.
     * @returns {Promise<QuestionAnsweringModelOutput>} returned object
     */
    async _call(model_inputs) {
        return new QuestionAnsweringModelOutput(await super._call(model_inputs));
    }
}
//////////////////////////////////////////////////

//////////////////////////////////////////////////
// XLMRoberta models
export class XLMRobertaPreTrainedModel extends PreTrainedModel { }
export class XLMRobertaModel extends XLMRobertaPreTrainedModel { }

/**
 * XLMRobertaForMaskedLM class for performing masked language modeling on XLMRoberta models.
 */
export class XLMRobertaForMaskedLM extends XLMRobertaPreTrainedModel {
    /**
     * Calls the model on new inputs.
     *
     * @param {Object} model_inputs The inputs to the model.
     * @returns {Promise<MaskedLMOutput>} returned object
     */
    async _call(model_inputs) {
        return new MaskedLMOutput(await super._call(model_inputs));
    }
}

/**
 * XLMRobertaForSequenceClassification class for performing sequence classification on XLMRoberta models.
 */
export class XLMRobertaForSequenceClassification extends XLMRobertaPreTrainedModel {
    /**
     * Calls the model on new inputs.
     *
     * @param {Object} model_inputs The inputs to the model.
     * @returns {Promise<SequenceClassifierOutput>} returned object
     */
    async _call(model_inputs) {
        return new SequenceClassifierOutput(await super._call(model_inputs));
    }
}

/**
 * XLMRobertaForTokenClassification class for performing token classification on XLMRoberta models.
 */
export class XLMRobertaForTokenClassification extends XLMRobertaPreTrainedModel {
    /**
     * Calls the model on new inputs.
     *
     * @param {Object} model_inputs The inputs to the model.
     * @returns {Promise<TokenClassifierOutput>} An object containing the model's output logits for token classification.
     */
    async _call(model_inputs) {
        return new TokenClassifierOutput(await super._call(model_inputs));
    }
}

/**
 * XLMRobertaForQuestionAnswering class for performing question answering on XLMRoberta models.
 */
export class XLMRobertaForQuestionAnswering extends XLMRobertaPreTrainedModel {
    /**
     * Calls the model on new inputs.
     *
     * @param {Object} model_inputs The inputs to the model.
     * @returns {Promise<QuestionAnsweringModelOutput>} returned object
     */
    async _call(model_inputs) {
        return new QuestionAnsweringModelOutput(await super._call(model_inputs));
    }
}
//////////////////////////////////////////////////

//////////////////////////////////////////////////
// Audio Spectrogram Transformer (AST) models
export class ASTPreTrainedModel extends PreTrainedModel { };

/**
 * The bare AST Model transformer outputting raw hidden-states without any specific head on top.
 */
export class ASTModel extends ASTPreTrainedModel { }

/**
 * Audio Spectrogram Transformer model with an audio classification head on top
 * (a linear layer on top of the pooled output) e.g. for datasets like AudioSet, Speech Commands v2.
 */
export class ASTForAudioClassification extends ASTPreTrainedModel { }
//////////////////////////////////////////////////

//////////////////////////////////////////////////
// Whisper models
export class WhisperPreTrainedModel extends PreTrainedModel { };

/**
 * WhisperModel class for training Whisper models without a language model head.
 */
export class WhisperModel extends WhisperPreTrainedModel { }

/**
 * WhisperForConditionalGeneration class for generating conditional outputs from Whisper models.
 */
export class WhisperForConditionalGeneration extends WhisperPreTrainedModel {

    requires_attention_mask = false;
    main_input_name = 'input_features';

    /**
     * Creates a new instance of the `WhisperForConditionalGeneration` class.
     * @param {Object} config Configuration object for the model.
     * @param {Object} session ONNX Session object for the model.
     * @param {Object} decoder_merged_session ONNX Session object for the decoder.
     * @param {Object} generation_config Configuration object for the generation process.
     */
    constructor(config, session, decoder_merged_session, generation_config) {
        super(config, session);
        this.decoder_merged_session = decoder_merged_session;
        this.generation_config = generation_config;

        this.num_decoder_layers = this.config.decoder_layers;
        this.num_decoder_heads = this.config.decoder_attention_heads;
        this.decoder_dim_kv = this.config.d_model / this.num_decoder_heads;

        this.num_encoder_layers = this.config.encoder_layers;
        this.num_encoder_heads = this.config.encoder_attention_heads;
        this.encoder_dim_kv = this.config.d_model / this.num_encoder_heads;
    }

    /**
     * @typedef {Object} WhisperGenerationConfig
     * @extends GenerationConfig
     * @property {boolean} [return_timestamps=null] Whether to return the timestamps with the text. This enables the `WhisperTimestampsLogitsProcessor`.
     * @property {boolean} [return_token_timestamps=null] Whether to return token-level timestamps
     * with the text. This can be used with or without the `return_timestamps` option. To get word-level
     * timestamps, use the tokenizer to group the tokens into words.
     * @property {number} [num_frames=null]  The number of audio frames available in this chunk. This is only used generating word-level timestamps.
     */

    /**
     * Generates outputs based on input and generation configuration.
     * @param {Object} inputs Input data for the model.
     * @param {WhisperGenerationConfig} generation_config Configuration object for the generation process.
     * @param {Object} logits_processor Optional logits processor object.
     * @returns {Promise<Object>} Promise object represents the generated outputs.
     */
    async generate(
        inputs,
        generation_config = null,
        logits_processor = null,
        // {
        //     return_timestamps = null,
        //     return_token_timestamps = null,
        //     language = null,
        //     task = null,
        // } = {},
    ) {
        // Create generation config object
        generation_config = this._get_generation_config(generation_config);


        // Whisper has additional options for returning timestamps
        generation_config.return_timestamps ??= false;

        // TODO add language and task

        if (generation_config.return_timestamps) {
            logits_processor = [new WhisperTimeStampLogitsProcessor(generation_config)]
        }

        if (generation_config.return_token_timestamps) {
            generation_config.output_attentions = true;
            generation_config.return_dict_in_generate = true;

            if (generation_config.task === 'translate') {
                console.warn("Token-level timestamps may not be reliable for task 'translate'.")
            }

            if (!generation_config.alignment_heads) {
                throw new Error(
                    "Model generation config has no `alignment_heads`, token-level timestamps not available. " +
                    "See https://gist.github.com/hollance/42e32852f24243b748ae6bc1f985b13a on how to add this property to the generation config."
                )
            }
        }

        const outputs = await super.generate(inputs, generation_config, logits_processor);

        if (generation_config.return_token_timestamps && generation_config.alignment_heads) {
            outputs["token_timestamps"] = this._extract_token_timestamps(
                outputs,
                generation_config.alignment_heads,
                generation_config.num_frames,
            )
        }

        return outputs
    }

    /**
     * Calculates token-level timestamps using the encoder-decoder cross-attentions and
     * dynamic time-warping (DTW) to map each output token to a position in the input audio.
     * @param {Object} generate_outputs Outputs generated by the model
     * @param {Tensor[][][]} generate_outputs.cross_attentions The cross attentions output by the model
     * @param {Tensor[][][]} generate_outputs.decoder_attentions The decoder attentions output by the model
     * @param {number[][]} generate_outputs.sequences The sequences output by the model
     * @param {number[][]} alignment_heads Alignment heads of the model
     * @param {number} [num_frames=null] Number of frames in the input audio.
     * @param {number} [time_precision=0.02] Precision of the timestamps in seconds
     * @returns {Tensor} tensor containing the timestamps in seconds for each predicted token
     */
    _extract_token_timestamps(generate_outputs, alignment_heads, num_frames = null, time_precision = 0.02) {
        if (!generate_outputs.cross_attentions) {
            throw new Error(
                "Model outputs must contain cross attentions to extract timestamps. " +
                "This is most likely because the model was not exported with `output_attentions=True`."
            )
        }

        let median_filter_width = this.config.median_filter_width;
        if (median_filter_width === undefined) {
            console.warn("Model config has no `median_filter_width`, using default value of 7.")
            median_filter_width = 7;
        }

        const batchedMatrices = generate_outputs.cross_attentions.map(batch => {
            // Create a list with `decoder_layers` elements, each a tensor of shape
            // (batch size, attention_heads, output length, input length).
            let cross_attentions = Array.from({ length: this.config.decoder_layers },
                (_, i) => cat(batch.map(x => x[i]), 2)
            );

            let weights = stack(alignment_heads.map(([l, h]) => {
                return num_frames
                    ? cross_attentions[l].slice(null, h, null, [0, num_frames])
                    : cross_attentions[l].slice(null, h);
            }));
            weights = weights.transpose(1, 0, 2, 3)

            let [std, calculatedMean] = std_mean(weights, -2, 0, true);

            // Normalize and smoothen the weights.
            let smoothedWeights = weights.clone(); // [1, 8, seqLength, 1500]

            for (let a = 0; a < smoothedWeights.dims[0]; ++a) {
                let aTensor = smoothedWeights[a]; // [8, seqLength, 1500]

                for (let b = 0; b < aTensor.dims[0]; ++b) {
                    let bTensor = aTensor[b]; // [seqLength, 1500]

                    const stdTensor = std[a][b][0]; // [1500]
                    const meanTensor = calculatedMean[a][b][0]; // [1500]

                    for (let c = 0; c < bTensor.dims[0]; ++c) {

                        let cTensor = bTensor[c]; // [1500]
                        for (let d = 0; d < cTensor.data.length; ++d) {
                            cTensor.data[d] = (cTensor.data[d] - meanTensor.data[d]) / stdTensor.data[d]
                        }

                        // Apply median filter.
                        cTensor.data.set(medianFilter(cTensor.data, median_filter_width))
                    }
                }
            }

            // Average the different cross-attention heads.
            const matrix = mean(smoothedWeights, 1);
            return matrix;
        });

        const timestampsShape = [generate_outputs.sequences.length, generate_outputs.sequences[0].length];

        const timestamps = new Tensor(
            'float32',
            new Float32Array(timestampsShape[0] * timestampsShape[1]),
            timestampsShape
        );

        // Perform dynamic time warping on each element of the batch.
        for (let batch_idx = 0; batch_idx < timestampsShape[0]; ++batch_idx) {
            // NOTE: Since we run only one batch at a time, we can squeeze to get the same dimensions
            // as the python implementation
            const matrix = batchedMatrices[batch_idx].neg().squeeze_(0);
            let [text_indices, time_indices] = dynamicTimeWarping(matrix);

            let diffs = Array.from({ length: text_indices.length - 1 }, (v, i) => text_indices[i + 1] - text_indices[i]);
            let jumps = mergeArrays([1], diffs).map(x => !!x); // convert to boolean

            let jump_times = [];
            for (let i = 0; i < jumps.length; ++i) {
                if (jumps[i]) {
                    jump_times.push(time_indices[i] * time_precision);
                    // NOTE: No point in rounding here, since we set to Float32Array later
                }
            }
            timestamps[batch_idx].data.set(jump_times, 1)
        }

        return timestamps;
    }
}
//////////////////////////////////////////////////

//////////////////////////////////////////////////
/**
 * Vision Encoder-Decoder model based on OpenAI's GPT architecture for image captioning and other vision tasks
 */
export class VisionEncoderDecoderModel extends PreTrainedModel {
    main_input_name = 'pixel_values';

    /**
     * Creates a new instance of the `VisionEncoderDecoderModel` class.
     * @param {Object} config The configuration object specifying the hyperparameters and other model settings.
     * @param {Object} session The ONNX session containing the encoder model.
     * @param {any} decoder_merged_session The ONNX session containing the merged decoder model.
     * @param {Object} generation_config Configuration object for the generation process.
     */
    constructor(config, session, decoder_merged_session, generation_config) {
        super(config, session);
        this.decoder_merged_session = decoder_merged_session;
        this.generation_config = generation_config;

        // Extract configs
        const encoderConfig = this.config.encoder;
        const decoderConfig = this.config.decoder;

        // Validate encoder
        const encoderModelType = encoderConfig.model_type;
        const encoderModel =
            MODEL_MAPPING_NAMES_ENCODER_ONLY.get(encoderModelType)
            ?? MODEL_MAPPING_NAMES_ENCODER_DECODER.get(encoderModelType);
        if (!encoderModel) {
            console.warn(`Model type for encoder '${encoderModelType}' not found, assuming encoder-only architecture. Please report this at https://github.com/xenova/transformers.js/issues/new/choose.`);
        }

        // Validate decoder
        const decoderModel = MODEL_WITH_LM_HEAD_MAPPING_NAMES.get(decoderConfig.model_type);
        if (!decoderModel) {
            throw new Error(`Unable to construct \`VisionEncoderDecoder\` due to unsupported decoder: "${this.config.decoder.model_type}"`);
        }

        // @ts-ignore
        const decoderModelClass = decoderModel[1];
        // @ts-ignore
        const decoder = new decoderModelClass(decoderConfig, decoder_merged_session, generation_config);

        this.add_encoder_pkv = 'num_decoder_layers' in decoder;
        if (this.add_encoder_pkv) {
            // Decoder is part of an encoder-decoder model
            this.num_decoder_layers = decoder.num_decoder_layers;
            this.num_decoder_heads = decoder.num_decoder_heads;
            this.decoder_dim_kv = decoder.decoder_dim_kv;

            this.num_encoder_layers = decoder.num_encoder_layers;
            this.num_encoder_heads = decoder.num_encoder_heads;
            this.encoder_dim_kv = decoder.encoder_dim_kv;

        } else {
            // Decoder is a decoder-only model
            this.num_layers = decoder.num_layers;
            this.num_heads = decoder.num_heads;
            this.dim_kv = decoder.dim_kv;
        }
    }
}
//////////////////////////////////////////////////

//////////////////////////////////////////////////
// CLIP models
export class CLIPPreTrainedModel extends PreTrainedModel { }

/**
 * CLIP Text and Vision Model with a projection layers on top
 * 
 * **Example:** Perform zero-shot image classification with a `CLIPModel`.
 * 
 * ```javascript
 * import { AutoTokenizer, AutoProcessor, CLIPModel, RawImage } from '@xenova/transformers';
 * 
 * // Load tokenizer, processor, and model
 * let tokenizer = await AutoTokenizer.from_pretrained('Xenova/clip-vit-base-patch16');
 * let processor = await AutoProcessor.from_pretrained('Xenova/clip-vit-base-patch16');
 * let model = await CLIPModel.from_pretrained('Xenova/clip-vit-base-patch16');
 * 
 * // Run tokenization
 * let texts = ['a photo of a car', 'a photo of a football match']
 * let text_inputs = tokenizer(texts, { padding: true, truncation: true });
 * 
 * // Read image and run processor
 * let image = await RawImage.read('https://huggingface.co/datasets/Xenova/transformers.js-docs/resolve/main/football-match.jpg');
 * let image_inputs = await processor(image);
 * 
 * // Run model with both text and pixel inputs
 * let output = await model({ ...text_inputs, ...image_inputs });
 * // {
 * //   logits_per_image: Tensor {
 * //     dims: [ 1, 2 ],
 * //     data: Float32Array(2) [ 18.579734802246094, 24.31830596923828 ],
 * //   },
 * //   logits_per_text: Tensor {
 * //     dims: [ 2, 1 ],
 * //     data: Float32Array(2) [ 18.579734802246094, 24.31830596923828 ],
 * //   },
 * //   text_embeds: Tensor {
 * //     dims: [ 2, 512 ],
 * //     data: Float32Array(1024) [ ... ],
 * //   },
 * //   image_embeds: Tensor {
 * //     dims: [ 1, 512 ],
 * //     data: Float32Array(512) [ ... ],
 * //   }
 * // }
 * ```
 */
export class CLIPModel extends CLIPPreTrainedModel { }

/**
 * CLIP Text Model with a projection layer on top (a linear layer on top of the pooled output)
 * 
 * **Example:** Compute text embeddings with `CLIPTextModelWithProjection`.
 * 
 * ```javascript
 * import { AutoTokenizer, CLIPTextModelWithProjection } from '@xenova/transformers';
 * 
 * // Load tokenizer and text model
 * const tokenizer = await AutoTokenizer.from_pretrained('Xenova/clip-vit-base-patch16');
 * const text_model = await CLIPTextModelWithProjection.from_pretrained('Xenova/clip-vit-base-patch16');
 * 
 * // Run tokenization
 * let texts = ['a photo of a car', 'a photo of a football match'];
 * let text_inputs = tokenizer(texts, { padding: true, truncation: true });
 * 
 * // Compute embeddings
 * const { text_embeds } = await text_model(text_inputs);
 * // Tensor {
 * //   dims: [ 2, 512 ],
 * //   type: 'float32',
 * //   data: Float32Array(1024) [ ... ],
 * //   size: 1024
 * // }
 * ```
 */
export class CLIPTextModelWithProjection extends CLIPPreTrainedModel {

    /** @type {PreTrainedModel.from_pretrained} */
    static async from_pretrained(pretrained_model_name_or_path, options = {}) {
        // Update default model file name if not provided
        options.model_file_name ??= 'text_model';
        return super.from_pretrained(pretrained_model_name_or_path, options);
    }
}

/**
 * CLIP Vision Model with a projection layer on top (a linear layer on top of the pooled output)
 * 
 * **Example:** Compute vision embeddings with `CLIPVisionModelWithProjection`.
 * 
 * ```javascript
 * import { AutoProcessor, CLIPVisionModelWithProjection, RawImage} from '@xenova/transformers';
 * 
 * // Load processor and vision model
 * const processor = await AutoProcessor.from_pretrained('Xenova/clip-vit-base-patch16');
 * const vision_model = await CLIPVisionModelWithProjection.from_pretrained('Xenova/clip-vit-base-patch16');
 * 
 * // Read image and run processor
 * let image = await RawImage.read('https://huggingface.co/datasets/Xenova/transformers.js-docs/resolve/main/football-match.jpg');
 * let image_inputs = await processor(image);
 * 
 * // Compute embeddings
 * const { image_embeds } = await vision_model(image_inputs);
 * // Tensor {
 * //   dims: [ 1, 512 ],
 * //   type: 'float32',
 * //   data: Float32Array(512) [ ... ],
 * //   size: 512
 * // }
 * ```
 */
export class CLIPVisionModelWithProjection extends CLIPPreTrainedModel {
    /** @type {PreTrainedModel.from_pretrained} */
    static async from_pretrained(pretrained_model_name_or_path, options = {}) {
        // Update default model file name if not provided
        options.model_file_name ??= 'vision_model';
        return super.from_pretrained(pretrained_model_name_or_path, options);
    }
}
//////////////////////////////////////////////////


//////////////////////////////////////////////////
// ChineseCLIP models
export class ChineseCLIPPreTrainedModel extends PreTrainedModel { }

export class ChineseCLIPModel extends ChineseCLIPPreTrainedModel { }
//////////////////////////////////////////////////


//////////////////////////////////////////////////
// GPT2 models
export class GPT2PreTrainedModel extends PreTrainedModel {
    /**
     * Creates a new instance of the `GPT2PreTrainedModel` class.
     * @param {Object} config The configuration of the model.
     * @param {any} session The ONNX session containing the model weights.
     * @param {GenerationConfig} generation_config The generation configuration.
     */
    constructor(config, session, generation_config) {
        super(config, session);
        this.generation_config = generation_config;

        // config doesn't contain pad_token_id, so we assume it is the eos_token_id
        this.config.pad_token_id = this.config.eos_token_id

        this.num_heads = this.config.n_head
        this.num_layers = this.config.n_layer
        this.dim_kv = this.config.n_embd / this.num_heads;
    }
}

export class GPT2Model extends GPT2PreTrainedModel { }

/**
 * GPT-2 language model head on top of the GPT-2 base model. This model is suitable for text generation tasks.
 */
export class GPT2LMHeadModel extends GPT2PreTrainedModel { }
// export class GPT2ForSequenceClassification extends GPT2PreTrainedModel {
// TODO
// }
//////////////////////////////////////////////////

//////////////////////////////////////////////////
// GPTNeo models
export class GPTNeoPreTrainedModel extends PreTrainedModel {
    /**
     * Creates a new instance of the `GPTNeoPreTrainedModel` class.
     * @param {Object} config The configuration of the model.
     * @param {any} session The ONNX session containing the model weights.
     * @param {GenerationConfig} generation_config The generation configuration.
     */
    constructor(config, session, generation_config) {
        super(config, session);
        this.generation_config = generation_config;

        // config doesn't contain pad_token_id, so we assume it is the eos_token_id
        this.config.pad_token_id = this.config.eos_token_id

        this.num_heads = this.config.num_heads;
        this.num_layers = this.config.num_layers;
        this.dim_kv = this.config.hidden_size / this.num_heads;
    }
}
export class GPTNeoModel extends GPTNeoPreTrainedModel { }

export class GPTNeoForCausalLM extends GPTNeoPreTrainedModel { }
//////////////////////////////////////////////////

//////////////////////////////////////////////////
// GPTNeoX models
export class GPTNeoXPreTrainedModel extends PreTrainedModel {
    /**
     * Creates a new instance of the `GPTNeoXPreTrainedModel` class.
     * @param {Object} config The configuration of the model.
     * @param {any} session The ONNX session containing the model weights.
     * @param {GenerationConfig} generation_config The generation configuration.
     */
    constructor(config, session, generation_config) {
        super(config, session);
        this.generation_config = generation_config;

        // config doesn't contain pad_token_id, so we assume it is the eos_token_id
        this.config.pad_token_id = this.config.eos_token_id

        this.num_heads = this.config.num_attention_heads;
        this.num_layers = this.config.num_hidden_layers;
        this.dim_kv = this.config.hidden_size / this.num_heads;
    }
}
export class GPTNeoXModel extends GPTNeoXPreTrainedModel { }

export class GPTNeoXForCausalLM extends GPTNeoXPreTrainedModel { }
//////////////////////////////////////////////////


//////////////////////////////////////////////////
// GPT-J models
export class GPTJPreTrainedModel extends PreTrainedModel {
    /**
     * Creates a new instance of the `GPTJPreTrainedModel` class.
     * @param {Object} config The configuration of the model.
     * @param {any} session The ONNX session containing the model weights.
     * @param {GenerationConfig} generation_config The generation configuration.
     */
    constructor(config, session, generation_config) {
        super(config, session);
        this.generation_config = generation_config;

        // config doesn't contain pad_token_id, so we assume it is the eos_token_id
        this.config.pad_token_id = this.config.eos_token_id

        this.num_heads = this.config.n_head
        this.num_layers = this.config.n_layer
        this.dim_kv = this.config.n_embd / this.num_heads;
    }
}

export class GPTJModel extends GPTJPreTrainedModel { }

export class GPTJForCausalLM extends GPTJPreTrainedModel { }
//////////////////////////////////////////////////


//////////////////////////////////////////////////
// GPTBigCode models
export class GPTBigCodePreTrainedModel extends PreTrainedModel {
    /**
     * Creates a new instance of the `GPTBigCodePreTrainedModel` class.
     * @param {Object} config The configuration of the model.
     * @param {any} session The ONNX session containing the model weights.
     * @param {GenerationConfig} generation_config The generation configuration.
     */
    constructor(config, session, generation_config) {
        super(config, session);
        this.generation_config = generation_config;

        // config doesn't contain pad_token_id, so we assume it is the eos_token_id
        this.config.pad_token_id = this.config.eos_token_id

        this.num_heads = this.config.n_head
        this.num_layers = this.config.n_layer
        this.dim_kv = this.config.n_embd / this.num_heads;
    }
}

export class GPTBigCodeModel extends GPTBigCodePreTrainedModel { }

export class GPTBigCodeForCausalLM extends GPTBigCodePreTrainedModel { }
//////////////////////////////////////////////////

//////////////////////////////////////////////////
// CodeGen models
export class CodeGenPreTrainedModel extends PreTrainedModel {
    /**
     * Creates a new instance of the `CodeGenPreTrainedModel` class.
     * @param {Object} config The model configuration object.
     * @param {Object} session The ONNX session object.
     * @param {GenerationConfig} generation_config The generation configuration.
     */
    constructor(config, session, generation_config) {
        super(config, session);
        this.generation_config = generation_config;

        // config doesn't contain pad_token_id, so we assume it is the eos_token_id
        this.config.pad_token_id = this.config.eos_token_id

        this.num_heads = this.config.n_head
        this.num_layers = this.config.n_layer
        this.dim_kv = this.config.n_embd / this.num_heads;
    }
}
/**
 * CodeGenModel is a class representing a code generation model without a language model head.
 */
export class CodeGenModel extends CodeGenPreTrainedModel { }

/**
 * CodeGenForCausalLM is a class that represents a code generation model based on the GPT-2 architecture. It extends the `CodeGenPreTrainedModel` class.
 */
export class CodeGenForCausalLM extends CodeGenPreTrainedModel { }
//////////////////////////////////////////////////


//////////////////////////////////////////////////
// LLama models

/**
 * The bare LLama Model outputting raw hidden-states without any specific head on top.
 */
export class LlamaPreTrainedModel extends PreTrainedModel {
    /**
     * Creates a new instance of the `LlamaPreTrainedModel` class.
     * @param {Object} config The model configuration object.
     * @param {Object} session The ONNX session object.
     * @param {GenerationConfig} generation_config The generation configuration.
     */
    constructor(config, session, generation_config) {
        super(config, session);
        this.generation_config = generation_config;

        // config doesn't contain pad_token_id, so we assume it is the eos_token_id
        this.config.pad_token_id = this.config.eos_token_id

        this.num_heads = this.config.num_key_value_heads ?? this.config.num_attention_heads
        this.num_layers = this.config.num_hidden_layers
        this.dim_kv = this.config.hidden_size / this.config.num_attention_heads
    }
}
/**
 * The bare LLaMA Model outputting raw hidden-states without any specific head on top.
 */
export class LlamaModel extends LlamaPreTrainedModel { }

export class LlamaForCausalLM extends LlamaPreTrainedModel { }
//////////////////////////////////////////////////

//////////////////////////////////////////////////
// Phi models

export class PhiPreTrainedModel extends PreTrainedModel {
    /**
     * Creates a new instance of the `PhiPreTrainedModel` class.
     * @param {Object} config The model configuration object.
     * @param {Object} session The ONNX session object.
     * @param {GenerationConfig} generation_config The generation configuration.
     */
    constructor(config, session, generation_config) {
        super(config, session);
        this.generation_config = generation_config;

        // config doesn't contain pad_token_id, so we assume it is the eos_token_id
        this.config.pad_token_id = this.config.eos_token_id;

        this.num_heads = this.config.num_attention_heads;
        this.num_layers = this.config.num_hidden_layers;
        this.dim_kv = this.config.hidden_size / this.num_heads;
    }
}
/**
 * The bare Phi Model outputting raw hidden-states without any specific head on top.
 */
export class PhiModel extends PhiPreTrainedModel { }

export class PhiForCausalLM extends PhiPreTrainedModel { }
//////////////////////////////////////////////////


//////////////////////////////////////////////////
// Bloom models
/**
 * The Bloom Model transformer with a language modeling head on top (linear layer with weights tied to the input embeddings).
 */
export class BloomPreTrainedModel extends PreTrainedModel {
    /**
     * Creates a new instance of the `BloomPreTrainedModel` class.
     * @param {Object} config The configuration of the model.
     * @param {any} session The ONNX session containing the model weights.
     * @param {GenerationConfig} generation_config The generation configuration.
     */
    constructor(config, session, generation_config) {
        super(config, session);
        this.generation_config = generation_config;

        // config doesn't contain pad_token_id, so we assume it is the eos_token_id
        this.config.pad_token_id = this.config.eos_token_id

        this.num_heads = this.config.n_head
        this.num_layers = this.config.n_layer
        this.dim_kv = this.config.hidden_size / this.num_heads;
    }
}

/**
 * The bare Bloom Model transformer outputting raw hidden-states without any specific head on top.
 */
export class BloomModel extends BloomPreTrainedModel { }

/**
 * The Bloom Model transformer with a language modeling head on top (linear layer with weights tied to the input embeddings).
 */
export class BloomForCausalLM extends BloomPreTrainedModel { }
//////////////////////////////////////////////////

//////////////////////////////////////////////////
// MPT models
export class MptPreTrainedModel extends PreTrainedModel {
    /**
     * Creates a new instance of the `MptPreTrainedModel` class.
     * @param {Object} config The model configuration object.
     * @param {Object} session The ONNX session object.
     * @param {GenerationConfig} generation_config The generation configuration.
     */
    constructor(config, session, generation_config) {
        super(config, session);
        this.generation_config = generation_config;

        // config doesn't contain pad_token_id, so we assume it is the eos_token_id
        this.config.pad_token_id = this.config.eos_token_id

        this.num_heads = this.config.n_heads
        this.num_layers = this.config.n_layers
        this.dim_kv = this.config.d_model / this.num_heads;
    }
}

/**
 * The bare Mpt Model transformer outputting raw hidden-states without any specific head on top.
 */
export class MptModel extends MptPreTrainedModel { }

/**
 * The MPT Model transformer with a language modeling head on top (linear layer with weights tied to the input embeddings).
 */
export class MptForCausalLM extends MptPreTrainedModel { }
//////////////////////////////////////////////////


//////////////////////////////////////////////////
// OPT models
export class OPTPreTrainedModel extends PreTrainedModel {
    /**
     * Creates a new instance of the `OPTPreTrainedModel` class.
     * @param {Object} config The model configuration object.
     * @param {Object} session The ONNX session object.
     * @param {GenerationConfig} generation_config The generation configuration.
     */
    constructor(config, session, generation_config) {
        super(config, session);
        this.generation_config = generation_config;

        // config doesn't contain pad_token_id, so we assume it is the eos_token_id
        this.config.pad_token_id = this.config.eos_token_id

        this.num_heads = this.config.num_attention_heads;
        this.num_layers = this.config.num_hidden_layers;
        this.dim_kv = this.config.hidden_size / this.num_heads;
    }
}

/**
 * The bare OPT Model outputting raw hidden-states without any specific head on top.
 */
export class OPTModel extends OPTPreTrainedModel { }

/**
 * The OPT Model transformer with a language modeling head on top (linear layer with weights tied to the input embeddings).
 */
export class OPTForCausalLM extends OPTPreTrainedModel { }
//////////////////////////////////////////////////

//////////////////////////////////////////////////
export class ViTPreTrainedModel extends PreTrainedModel { }
export class ViTModel extends ViTPreTrainedModel { }
export class ViTForImageClassification extends ViTPreTrainedModel {
    /**
     * @param {any} model_inputs
     */
    async _call(model_inputs) {
        return new SequenceClassifierOutput(await super._call(model_inputs));
    }
}
//////////////////////////////////////////////////

//////////////////////////////////////////////////
export class VitMattePreTrainedModel extends PreTrainedModel { }

/**
 * ViTMatte framework leveraging any vision backbone e.g. for ADE20k, CityScapes.
 * 
 * **Example:** Perform image matting with a `VitMatteForImageMatting` model.
 * ```javascript
 * import { AutoProcessor, VitMatteForImageMatting, RawImage } from '@xenova/transformers';
 * 
 * // Load processor and model
 * const processor = await AutoProcessor.from_pretrained('Xenova/vitmatte-small-distinctions-646');
 * const model = await VitMatteForImageMatting.from_pretrained('Xenova/vitmatte-small-distinctions-646');
 * 
 * // Load image and trimap
 * const image = await RawImage.fromURL('https://huggingface.co/datasets/Xenova/transformers.js-docs/resolve/main/vitmatte_image.png');
 * const trimap = await RawImage.fromURL('https://huggingface.co/datasets/Xenova/transformers.js-docs/resolve/main/vitmatte_trimap.png');
 * 
 * // Prepare image + trimap for the model
 * const inputs = await processor(image, trimap);
 * 
 * // Predict alpha matte
 * const { alphas } = await model(inputs);
 * // Tensor {
 * //   dims: [ 1, 1, 640, 960 ],
 * //   type: 'float32',
 * //   size: 614400,
 * //   data: Float32Array(614400) [ 0.9894027709960938, 0.9970508813858032, ... ]
 * // }
 * ```
 * 
 * You can visualize the alpha matte as follows:
 * ```javascript
 * import { Tensor, cat } from '@xenova/transformers';
 * 
 * // Visualize predicted alpha matte
 * const imageTensor = new Tensor(
 *   'uint8',
 *   new Uint8Array(image.data),
 *   [image.height, image.width, image.channels]
 * ).transpose(2, 0, 1);
 * 
 * // Convert float (0-1) alpha matte to uint8 (0-255)
 * const alphaChannel = alphas
 *   .squeeze(0)
 *   .mul_(255)
 *   .clamp_(0, 255)
 *   .round_()
 *   .to('uint8');
 * 
 * // Concatenate original image with predicted alpha
 * const imageData = cat([imageTensor, alphaChannel], 0);
 * 
 * // Save output image
 * const outputImage = RawImage.fromTensor(imageData);
 * outputImage.save('output.png');
 * ```
 */
export class VitMatteForImageMatting extends VitMattePreTrainedModel {
    /**
     * @param {any} model_inputs
     */
    async _call(model_inputs) {
        return new ImageMattingOutput(await super._call(model_inputs));
    }
}
//////////////////////////////////////////////////

//////////////////////////////////////////////////
export class MobileViTPreTrainedModel extends PreTrainedModel { }
export class MobileViTModel extends MobileViTPreTrainedModel { }
export class MobileViTForImageClassification extends MobileViTPreTrainedModel {
    /**
     * @param {any} model_inputs
     */
    async _call(model_inputs) {
        return new SequenceClassifierOutput(await super._call(model_inputs));
    }
}
// TODO: MobileViTForSemanticSegmentation

//////////////////////////////////////////////////

//////////////////////////////////////////////////
export class OwlViTPreTrainedModel extends PreTrainedModel { }
export class OwlViTModel extends OwlViTPreTrainedModel { }
export class OwlViTForObjectDetection extends OwlViTPreTrainedModel { }
//////////////////////////////////////////////////

//////////////////////////////////////////////////
// Beit Models
export class BeitPreTrainedModel extends PreTrainedModel { }
export class BeitModel extends BeitPreTrainedModel { }
export class BeitForImageClassification extends BeitPreTrainedModel {
    /**
     * @param {any} model_inputs
     */
    async _call(model_inputs) {
        return new SequenceClassifierOutput(await super._call(model_inputs));
    }
}
//////////////////////////////////////////////////


//////////////////////////////////////////////////
export class DetrPreTrainedModel extends PreTrainedModel { }
export class DetrModel extends DetrPreTrainedModel { }
export class DetrForObjectDetection extends DetrPreTrainedModel {
    /**
     * @param {any} model_inputs
     */
    async _call(model_inputs) {
        return new DetrObjectDetectionOutput(await super._call(model_inputs));
    }
}

export class DetrForSegmentation extends DetrPreTrainedModel {
    /**
     * Runs the model with the provided inputs
     * @param {Object} model_inputs Model inputs
     * @returns {Promise<DetrSegmentationOutput>} Object containing segmentation outputs
     */
    async _call(model_inputs) {
        return new DetrSegmentationOutput(await super._call(model_inputs));
    }
}

export class DetrObjectDetectionOutput extends ModelOutput {
    /**
     * @param {Object} output The output of the model.
     * @param {Tensor} output.logits Classification logits (including no-object) for all queries.
     * @param {Tensor} output.pred_boxes Normalized boxes coordinates for all queries, represented as (center_x, center_y, width, height).
     * These values are normalized in [0, 1], relative to the size of each individual image in the batch (disregarding possible padding).
     */
    constructor({ logits, pred_boxes }) {
        super();
        this.logits = logits;
        this.pred_boxes = pred_boxes;
    }
}

export class DetrSegmentationOutput extends ModelOutput {
    /**
     * @param {Object} output The output of the model.
     * @param {Tensor} output.logits The output logits of the model.
     * @param {Tensor} output.pred_boxes Predicted boxes.
     * @param {Tensor} output.pred_masks Predicted masks.
     */
    constructor({ logits, pred_boxes, pred_masks }) {
        super();
        this.logits = logits;
        this.pred_boxes = pred_boxes;
        this.pred_masks = pred_masks;
    }
}
//////////////////////////////////////////////////


//////////////////////////////////////////////////
export class DeiTPreTrainedModel extends PreTrainedModel { }
export class DeiTModel extends DeiTPreTrainedModel { }
export class DeiTForImageClassification extends DeiTPreTrainedModel {
    /**
     * @param {any} model_inputs
     */
    async _call(model_inputs) {
        return new SequenceClassifierOutput(await super._call(model_inputs));
    }
}
//////////////////////////////////////////////////


//////////////////////////////////////////////////
/**
 * An abstract class to handle weights initialization and a simple interface for downloading and loading pretrained models.
 */
export class ResNetPreTrainedModel extends PreTrainedModel { }

/**
 * The bare ResNet model outputting raw features without any specific head on top.
 */
export class ResNetModel extends ResNetPreTrainedModel { }

/**
 * ResNet Model with an image classification head on top (a linear layer on top of the pooled features), e.g. for ImageNet.
 */
export class ResNetForImageClassification extends ResNetPreTrainedModel {
    /**
     * @param {any} model_inputs
     */
    async _call(model_inputs) {
        return new SequenceClassifierOutput(await super._call(model_inputs));
    }
}
//////////////////////////////////////////////////


//////////////////////////////////////////////////
export class SwinPreTrainedModel extends PreTrainedModel { }
export class SwinModel extends SwinPreTrainedModel { }
export class SwinForImageClassification extends SwinPreTrainedModel {
    /**
     * @param {any} model_inputs
     */
    async _call(model_inputs) {
        return new SequenceClassifierOutput(await super._call(model_inputs));
    }
}
//////////////////////////////////////////////////

//////////////////////////////////////////////////
export class Swin2SRPreTrainedModel extends PreTrainedModel { }

/**
 * The bare Swin2SR Model transformer outputting raw hidden-states without any specific head on top.
 */
export class Swin2SRModel extends Swin2SRPreTrainedModel { }

/**
 * Swin2SR Model transformer with an upsampler head on top for image super resolution and restoration.
 * 
 * **Example:** Super-resolution w/ `Xenova/swin2SR-classical-sr-x2-64`.
 * 
 * ```javascript
 * import { AutoProcessor, Swin2SRForImageSuperResolution, RawImage } from '@xenova/transformers';
 * 
 * // Load processor and model
 * const model_id = 'Xenova/swin2SR-classical-sr-x2-64';
 * const processor = await AutoProcessor.from_pretrained(model_id);
 * const model = await Swin2SRForImageSuperResolution.from_pretrained(model_id);
 * 
 * // Prepare model inputs
 * const url = 'https://huggingface.co/datasets/Xenova/transformers.js-docs/resolve/main/butterfly.jpg';
 * const image = await RawImage.fromURL(url);
 * const inputs = await processor(image);
 * 
 * // Run model
 * const outputs = await model(inputs);
 * 
 * // Convert Tensor to RawImage
 * const output = outputs.reconstruction.squeeze().clamp_(0, 1).mul_(255).round_().to('uint8');
 * const outputImage = RawImage.fromTensor(output);
 * // RawImage {
 * //   data: Uint8Array(786432) [ 41, 31, 24, ... ],
 * //   width: 512,
 * //   height: 512,
 * //   channels: 3
 * // }
 * ```
 */
export class Swin2SRForImageSuperResolution extends Swin2SRPreTrainedModel { }
//////////////////////////////////////////////////

//////////////////////////////////////////////////
export class DPTPreTrainedModel extends PreTrainedModel { }

/**
 * The bare DPT Model transformer outputting raw hidden-states without any specific head on top.
 */
export class DPTModel extends DPTPreTrainedModel { }

/**
 * DPT Model with a depth estimation head on top (consisting of 3 convolutional layers) e.g. for KITTI, NYUv2.
 * 
 * **Example:** Depth estimation w/ `Xenova/dpt-hybrid-midas`.
 * ```javascript
 * import { DPTForDepthEstimation, AutoProcessor, RawImage, interpolate, max } from '@xenova/transformers';
 * 
 * // Load model and processor
 * const model_id = 'Xenova/dpt-hybrid-midas';
 * const model = await DPTForDepthEstimation.from_pretrained(model_id);
 * const processor = await AutoProcessor.from_pretrained(model_id);
 * 
 * // Load image from URL
 * const url = 'http://images.cocodataset.org/val2017/000000039769.jpg';
 * const image = await RawImage.fromURL(url);
 * 
 * // Prepare image for the model
 * const inputs = await processor(image);
 * 
 * // Run model
 * const { predicted_depth } = await model(inputs);
 * 
 * // Interpolate to original size
 * const prediction = interpolate(predicted_depth, image.size.reverse(), 'bilinear', false);
 * 
 * // Visualize the prediction
 * const formatted = prediction.mul_(255 / max(prediction.data)[0]).to('uint8');
 * const depth = RawImage.fromTensor(formatted);
 * // RawImage {
 * //   data: Uint8Array(307200) [ 85, 85, 84, ... ],
 * //   width: 640,
 * //   height: 480,
 * //   channels: 1
 * // }
 * ```
 */
export class DPTForDepthEstimation extends DPTPreTrainedModel { }
//////////////////////////////////////////////////

//////////////////////////////////////////////////
export class GLPNPreTrainedModel extends PreTrainedModel { }

/**
 * The bare GLPN encoder (Mix-Transformer) outputting raw hidden-states without any specific head on top.
 */
export class GLPNModel extends GLPNPreTrainedModel { }

/**
 * GLPN Model transformer with a lightweight depth estimation head on top e.g. for KITTI, NYUv2.
 * 
 * **Example:** Depth estimation w/ `Xenova/glpn-kitti`.
 * ```javascript
 * import { GLPNForDepthEstimation, AutoProcessor, RawImage, interpolate, max } from '@xenova/transformers';
 * 
 * // Load model and processor
 * const model_id = 'Xenova/glpn-kitti';
 * const model = await GLPNForDepthEstimation.from_pretrained(model_id);
 * const processor = await AutoProcessor.from_pretrained(model_id);
 * 
 * // Load image from URL
 * const url = 'http://images.cocodataset.org/val2017/000000039769.jpg';
 * const image = await RawImage.fromURL(url);
 * 
 * // Prepare image for the model
 * const inputs = await processor(image);
 * 
 * // Run model
 * const { predicted_depth } = await model(inputs);
 * 
 * // Interpolate to original size
 * const prediction = interpolate(predicted_depth, image.size.reverse(), 'bilinear', false);
 * 
 * // Visualize the prediction
 * const formatted = prediction.mul_(255 / max(prediction.data)[0]).to('uint8');
 * const depth = RawImage.fromTensor(formatted);
 * // RawImage {
 * //   data: Uint8Array(307200) [ 207, 169, 154, ... ],
 * //   width: 640,
 * //   height: 480,
 * //   channels: 1
 * // }
 * ```
 */
export class GLPNForDepthEstimation extends GLPNPreTrainedModel { }
//////////////////////////////////////////////////

//////////////////////////////////////////////////
export class DonutSwinPreTrainedModel extends PreTrainedModel { }

/**
 * The bare Donut Swin Model transformer outputting raw hidden-states without any specific head on top.
 * 
 * **Example:** Step-by-step Document Parsing.
 * 
 * ```javascript
 * import { AutoProcessor, AutoTokenizer, AutoModelForVision2Seq, RawImage } from '@xenova/transformers';
 * 
 * // Choose model to use
 * const model_id = 'Xenova/donut-base-finetuned-cord-v2';
 * 
 * // Prepare image inputs
 * const processor = await AutoProcessor.from_pretrained(model_id);
 * const url = 'https://huggingface.co/datasets/Xenova/transformers.js-docs/resolve/main/receipt.png';
 * const image = await RawImage.read(url);
 * const image_inputs = await processor(image);
 * 
 * // Prepare decoder inputs
 * const tokenizer = await AutoTokenizer.from_pretrained(model_id);
 * const task_prompt = '<s_cord-v2>';
 * const decoder_input_ids = tokenizer(task_prompt, {
 *   add_special_tokens: false,
 * }).input_ids;
 * 
 * // Create the model
 * const model = await AutoModelForVision2Seq.from_pretrained(model_id);
 * 
 * // Run inference
 * const output = await model.generate(image_inputs.pixel_values, {
 *   decoder_input_ids,
 *   max_length: model.config.decoder.max_position_embeddings,
 * });
 * 
 * // Decode output
 * const decoded = tokenizer.batch_decode(output)[0];
 * // <s_cord-v2><s_menu><s_nm> CINNAMON SUGAR</s_nm><s_unitprice> 17,000</s_unitprice><s_cnt> 1 x</s_cnt><s_price> 17,000</s_price></s_menu><s_sub_total><s_subtotal_price> 17,000</s_subtotal_price></s_sub_total><s_total><s_total_price> 17,000</s_total_price><s_cashprice> 20,000</s_cashprice><s_changeprice> 3,000</s_changeprice></s_total></s>
 * ```
 * 
 * **Example:** Step-by-step Document Visual Question Answering (DocVQA)
 * 
 * ```javascript
 * import { AutoProcessor, AutoTokenizer, AutoModelForVision2Seq, RawImage } from '@xenova/transformers';
 * 
 * // Choose model to use
 * const model_id = 'Xenova/donut-base-finetuned-docvqa';
 * 
 * // Prepare image inputs
 * const processor = await AutoProcessor.from_pretrained(model_id);
 * const url = 'https://huggingface.co/datasets/Xenova/transformers.js-docs/resolve/main/invoice.png';
 * const image = await RawImage.read(url);
 * const image_inputs = await processor(image);
 * 
 * // Prepare decoder inputs
 * const tokenizer = await AutoTokenizer.from_pretrained(model_id);
 * const question = 'What is the invoice number?';
 * const task_prompt = `<s_docvqa><s_question>${question}</s_question><s_answer>`;
 * const decoder_input_ids = tokenizer(task_prompt, {
 *   add_special_tokens: false,
 * }).input_ids;
 * 
 * // Create the model
 * const model = await AutoModelForVision2Seq.from_pretrained(model_id);
 * 
 * // Run inference
 * const output = await model.generate(image_inputs.pixel_values, {
 *   decoder_input_ids,
 *   max_length: model.config.decoder.max_position_embeddings,
 * });
 * 
 * // Decode output
 * const decoded = tokenizer.batch_decode(output)[0];
 * // <s_docvqa><s_question> What is the invoice number?</s_question><s_answer> us-001</s_answer></s>
 * ```
 */
export class DonutSwinModel extends DonutSwinPreTrainedModel { }
//////////////////////////////////////////////////


//////////////////////////////////////////////////
export class ConvNextPreTrainedModel extends PreTrainedModel { }

/**
 * The bare ConvNext model outputting raw features without any specific head on top.
 */
export class ConvNextModel extends ConvNextPreTrainedModel { }

/**
 * ConvNext Model with an image classification head on top (a linear layer on top of the pooled features), e.g. for ImageNet.
 */
export class ConvNextForImageClassification extends ConvNextPreTrainedModel {
    /**
     * @param {any} model_inputs
     */
    async _call(model_inputs) {
        return new SequenceClassifierOutput(await super._call(model_inputs));
    }
}
//////////////////////////////////////////////////


//////////////////////////////////////////////////
export class ConvNextV2PreTrainedModel extends PreTrainedModel { }

/**
 * The bare ConvNextV2 model outputting raw features without any specific head on top.
 */
export class ConvNextV2Model extends ConvNextV2PreTrainedModel { }

/**
 * ConvNextV2 Model with an image classification head on top (a linear layer on top of the pooled features), e.g. for ImageNet.
 */
export class ConvNextV2ForImageClassification extends ConvNextV2PreTrainedModel {
    /**
     * @param {any} model_inputs
     */
    async _call(model_inputs) {
        return new SequenceClassifierOutput(await super._call(model_inputs));
    }
}
//////////////////////////////////////////////////

//////////////////////////////////////////////////
export class Dinov2PreTrainedModel extends PreTrainedModel { }

/**
 * The bare DINOv2 Model transformer outputting raw hidden-states without any specific head on top.
 */
export class Dinov2Model extends Dinov2PreTrainedModel { }

/**
 * Dinov2 Model transformer with an image classification head on top (a linear layer on top of the final hidden state of the [CLS] token) e.g. for ImageNet.
 */
export class Dinov2ForImageClassification extends Dinov2PreTrainedModel {
    /**
     * @param {any} model_inputs
     */
    async _call(model_inputs) {
        return new SequenceClassifierOutput(await super._call(model_inputs));
    }
}
//////////////////////////////////////////////////


//////////////////////////////////////////////////
export class YolosPreTrainedModel extends PreTrainedModel { }
export class YolosModel extends YolosPreTrainedModel { }
export class YolosForObjectDetection extends YolosPreTrainedModel {
    /**
     * @param {any} model_inputs
     */
    async _call(model_inputs) {
        return new YolosObjectDetectionOutput(await super._call(model_inputs));
    }
}

export class YolosObjectDetectionOutput extends ModelOutput {
    /**
     * @param {Object} output The output of the model.
     * @param {Tensor} output.logits Classification logits (including no-object) for all queries.
     * @param {Tensor} output.pred_boxes Normalized boxes coordinates for all queries, represented as (center_x, center_y, width, height).
     * These values are normalized in [0, 1], relative to the size of each individual image in the batch (disregarding possible padding).
     */
    constructor({ logits, pred_boxes }) {
        super();
        this.logits = logits;
        this.pred_boxes = pred_boxes;
    }
}
//////////////////////////////////////////////////


//////////////////////////////////////////////////
export class SamPreTrainedModel extends PreTrainedModel { }

/**
 * 
 * **Example:** Prompted-Mask-Generation
 * ```javascript
 * import { SamModel, AutoProcessor, RawImage } from '@xenova/transformers';
 * 
 * const model = await SamModel.from_pretrained('Xenova/sam-vit-base');
 * const processor = await AutoProcessor.from_pretrained('Xenova/sam-vit-base');
 * 
 * const img_url = 'https://huggingface.co/ybelkada/segment-anything/resolve/main/assets/car.png';
 * const raw_image = await RawImage.read(img_url);
 * const input_points = [[[450, 600]]] // 2D localization of a window
 * 
 * const inputs = await processor(raw_image, input_points);
 * const outputs = await model(inputs);
 * 
 * const masks = await processor.post_process_masks(outputs.pred_masks, inputs.original_sizes, inputs.reshaped_input_sizes);
 * // [
 * //   Tensor {
 * //     dims: [ 1, 3, 1764, 2646 ],
 * //     type: 'bool',
 * //     data: Uint8Array(14002632) [ ... ],
 * //     size: 14002632
 * //   }
 * // ]
 * const scores = outputs.iou_scores;
 * // Tensor {
 * //   dims: [ 1, 1, 3 ],
 * //   type: 'float32',
 * //   data: Float32Array(3) [
 * //     0.9016823172569275,
 * //     0.943422257900238,
 * //     0.978232741355896
 * //   ],
 * //   size: 3
 * // }
 * ```
 */
export class SamModel extends SamPreTrainedModel {
    /**
     * Creates a new instance of the `SamModel` class.
     * @param {Object} config The configuration object specifying the hyperparameters and other model settings.
     * @param {Object} vision_encoder The ONNX session containing the vision encoder model.
     * @param {any} prompt_encoder_mask_decoder The ONNX session containing the prompt encoder and mask decoder model.
     */
    constructor(config, vision_encoder, prompt_encoder_mask_decoder) {
        super(config, vision_encoder);
        this.prompt_encoder_mask_decoder = prompt_encoder_mask_decoder;
    }

    /**
     * Compute image embeddings and positional image embeddings, given the pixel values of an image.
     * @param {Object} model_inputs Object containing the model inputs.
     * @param {Tensor} model_inputs.pixel_values Pixel values obtained using a `SamProcessor`.
     * @returns {Promise<{ image_embeddings: Tensor, image_positional_embeddings: Tensor }>} The image embeddings and positional image embeddings.
     */
    async get_image_embeddings({ pixel_values }) {
        // in:
        //  - pixel_values: tensor.float32[batch_size,3,1024,1024]
        // 
        // out:
        //  - image_embeddings: tensor.float32[batch_size,256,64,64]
        //  - image_positional_embeddings: tensor.float32[batch_size,256,64,64]
        return await encoderForward(this, { pixel_values })
    }

    /**
     * @typedef {Object} SamModelInputs Object containing the model inputs.
     * @property {Tensor} pixel_values Pixel values as a Tensor with shape `(batch_size, num_channels, height, width)`.
     * These can be obtained using a `SamProcessor`.
     * @property {Tensor} input_points Input 2D spatial points with shape `(batch_size, num_points, 2)`.
     * This is used by the prompt encoder to encode the prompt.
     * @property {Tensor} [image_embeddings] Image embeddings used by the mask decoder.
     * @property {Tensor} [image_positional_embeddings] Image positional embeddings used by the mask decoder.
     */

    /**
     * @param {SamModelInputs} model_inputs Object containing the model inputs.
     * @returns {Promise<Object>} The output of the model.
     */
    async forward(model_inputs) {
        if (!model_inputs.image_embeddings || !model_inputs.image_positional_embeddings) {
            // Compute the image embeddings if they are missing
            model_inputs = {
                ...model_inputs,
                ...(await this.get_image_embeddings(model_inputs))
            }
        }
        // Returns:
        //  - iou_scores: tensor.float32[batch_size,point_batch_size,3]
        //  - pred_masks: tensor.float32[batch_size,point_batch_size,3,256,256]
        return await sessionRun(this.prompt_encoder_mask_decoder, {
            input_points: model_inputs.input_points,
            image_embeddings: model_inputs.image_embeddings,
            image_positional_embeddings: model_inputs.image_positional_embeddings,
        });
    }

    /**
     * Runs the model with the provided inputs
     * @param {Object} model_inputs Model inputs
     * @returns {Promise<SamImageSegmentationOutput>} Object containing segmentation outputs
     */
    async _call(model_inputs) {
        return new SamImageSegmentationOutput(await super._call(model_inputs));
    }
}


/**
 * Base class for Segment-Anything model's output.
 */
export class SamImageSegmentationOutput extends ModelOutput {
    /**
     * @param {Object} output The output of the model.
     * @param {Tensor} output.iou_scores The output logits of the model.
     * @param {Tensor} output.pred_masks Predicted boxes.
     */
    constructor({ iou_scores, pred_masks }) {
        super();
        this.iou_scores = iou_scores;
        this.pred_masks = pred_masks;
    }
}
//////////////////////////////////////////////////


//////////////////////////////////////////////////
// MarianMT models
export class MarianPreTrainedModel extends PreTrainedModel { };

export class MarianModel extends MarianPreTrainedModel { }

export class MarianMTModel extends MarianPreTrainedModel {

    /**
     * Creates a new instance of the `MarianMTModel` class.
    * @param {Object} config The model configuration object.
    * @param {Object} session The ONNX session object.
    * @param {any} decoder_merged_session 
    * @param {any} generation_config 
    */
    constructor(config, session, decoder_merged_session, generation_config) {
        super(config, session);
        this.decoder_merged_session = decoder_merged_session;
        this.generation_config = generation_config;

        this.num_decoder_layers = this.config.decoder_layers;
        this.num_decoder_heads = this.config.decoder_attention_heads;
        this.decoder_dim_kv = this.config.d_model / this.num_decoder_heads;

        this.num_encoder_layers = this.config.encoder_layers;
        this.num_encoder_heads = this.config.encoder_attention_heads;
        this.encoder_dim_kv = this.config.d_model / this.num_encoder_heads;
    }
}
//////////////////////////////////////////////////

//////////////////////////////////////////////////
// M2M100 models
export class M2M100PreTrainedModel extends PreTrainedModel { };

export class M2M100Model extends M2M100PreTrainedModel { }

export class M2M100ForConditionalGeneration extends M2M100PreTrainedModel {

    /**
     * Creates a new instance of the `M2M100ForConditionalGeneration` class.
    * @param {Object} config The model configuration object.
    * @param {Object} session The ONNX session object.
    * @param {any} decoder_merged_session 
    * @param {any} generation_config 
    */
    constructor(config, session, decoder_merged_session, generation_config) {
        super(config, session);
        this.decoder_merged_session = decoder_merged_session;
        this.generation_config = generation_config;

        this.num_decoder_layers = this.config.decoder_layers;
        this.num_decoder_heads = this.config.decoder_attention_heads;
        this.decoder_dim_kv = this.config.d_model / this.num_decoder_heads;

        this.num_encoder_layers = this.config.encoder_layers;
        this.num_encoder_heads = this.config.encoder_attention_heads;
        this.encoder_dim_kv = this.config.d_model / this.num_encoder_heads;
    }

}
//////////////////////////////////////////////////

//////////////////////////////////////////////////
// Wav2Vec2 models
export class Wav2Vec2PreTrainedModel extends PreTrainedModel { };

/**
 * The bare Wav2Vec2 Model transformer outputting raw hidden-states without any specific head on top.
 * 
 * **Example:** Load and run a `Wav2Vec2Model` for feature extraction.
 * 
 * ```javascript
 * import { AutoProcessor, AutoModel, read_audio } from '@xenova/transformers';
 * 
 * // Read and preprocess audio
 * const processor = await AutoProcessor.from_pretrained('Xenova/mms-300m');
 * const audio = await read_audio('https://huggingface.co/datasets/Narsil/asr_dummy/resolve/main/mlk.flac', 16000);
 * const inputs = await processor(audio);
 * 
 * // Run model with inputs
 * const model = await AutoModel.from_pretrained('Xenova/mms-300m');
 * const output = await model(inputs);
 * // {
 * //   last_hidden_state: Tensor {
 * //     dims: [ 1, 1144, 1024 ],
 * //     type: 'float32',
 * //     data: Float32Array(1171456) [ ... ],
 * //     size: 1171456
 * //   }
 * // }
 * ```
 */
export class Wav2Vec2Model extends Wav2Vec2PreTrainedModel { }

export class Wav2Vec2ForCTC extends Wav2Vec2PreTrainedModel {
    /**
     * @param {Object} model_inputs
     * @param {Tensor} model_inputs.input_values Float values of input raw speech waveform.
     * @param {Tensor} model_inputs.attention_mask Mask to avoid performing convolution and attention on padding token indices. Mask values selected in [0, 1]
     */
    async _call(model_inputs) {
        return new CausalLMOutput(await super._call(model_inputs));
    }
}

export class Wav2Vec2ForSequenceClassification extends Wav2Vec2PreTrainedModel {
    /**
     * Calls the model on new inputs.
     * @param {Object} model_inputs The inputs to the model.
     * @returns {Promise<SequenceClassifierOutput>} An object containing the model's output logits for sequence classification.
     */
    async _call(model_inputs) {
        return new SequenceClassifierOutput(await super._call(model_inputs));
    }
}
//////////////////////////////////////////////////

//////////////////////////////////////////////////
// Hubert models
export class HubertPreTrainedModel extends PreTrainedModel { }

/**
 * The bare Hubert Model transformer outputting raw hidden-states without any specific head on top.
 * 
 * **Example:** Load and run a `HubertModel` for feature extraction.
 * 
 * ```javascript
 * import { AutoProcessor, AutoModel, read_audio } from '@xenova/transformers';
 * 
 * // Read and preprocess audio
 * const processor = await AutoProcessor.from_pretrained('Xenova/hubert-base-ls960');
 * const audio = await read_audio('https://huggingface.co/datasets/Xenova/transformers.js-docs/resolve/main/jfk.wav', 16000);
 * const inputs = await processor(audio);
 * 
 * // Load and run model with inputs
 * const model = await AutoModel.from_pretrained('Xenova/hubert-base-ls960');
 * const output = await model(inputs);
 * // {
 * //   last_hidden_state: Tensor {
 * //     dims: [ 1, 549, 768 ],
 * //     type: 'float32',
 * //     data: Float32Array(421632) [0.0682469978928566, 0.08104046434164047, -0.4975186586380005, ...],
 * //     size: 421632
 * //   }
 * // }
 * ```
 */
export class HubertModel extends Wav2Vec2PreTrainedModel { }

/**
 * Hubert Model with a `language modeling` head on top for Connectionist Temporal Classification (CTC).
 */
export class HubertForCTC extends Wav2Vec2PreTrainedModel {
    /**
     * @param {Object} model_inputs
     * @param {Tensor} model_inputs.input_values Float values of input raw speech waveform.
     * @param {Tensor} model_inputs.attention_mask Mask to avoid performing convolution and attention on padding token indices. Mask values selected in [0, 1]
     */
    async _call(model_inputs) {
        return new CausalLMOutput(await super._call(model_inputs));
    }
}

/**
 * Hubert Model with a sequence classification head on top (a linear layer over the pooled output) for tasks like SUPERB Keyword Spotting.
 */
export class HubertForSequenceClassification extends Wav2Vec2PreTrainedModel {
    /**
     * Calls the model on new inputs.
     * @param {Object} model_inputs The inputs to the model.
     * @returns {Promise<SequenceClassifierOutput>} An object containing the model's output logits for sequence classification.
     */
    async _call(model_inputs) {
        return new SequenceClassifierOutput(await super._call(model_inputs));
    }
}
//////////////////////////////////////////////////

//////////////////////////////////////////////////
// WavLM models
/**
 * An abstract class to handle weights initialization and a simple interface for downloading and loading pretrained models.
 */
export class WavLMPreTrainedModel extends PreTrainedModel { };

/**
 * The bare WavLM Model transformer outputting raw hidden-states without any specific head on top.
 * 
 * **Example:** Load and run a `WavLMModel` for feature extraction.
 * 
 * ```javascript
 * import { AutoProcessor, AutoModel, read_audio } from '@xenova/transformers';
 * 
 * // Read and preprocess audio
 * const processor = await AutoProcessor.from_pretrained('Xenova/wavlm-base');
 * const audio = await read_audio('https://huggingface.co/datasets/Xenova/transformers.js-docs/resolve/main/jfk.wav', 16000);
 * const inputs = await processor(audio);
 * 
 * // Run model with inputs
 * const model = await AutoModel.from_pretrained('Xenova/wavlm-base');
 * const output = await model(inputs);
 * // {
 * //   last_hidden_state: Tensor {
 * //     dims: [ 1, 549, 768 ],
 * //     type: 'float32',
 * //     data: Float32Array(421632) [-0.349443256855011, -0.39341306686401367,  0.022836603224277496, ...],
 * //     size: 421632
 * //   }
 * // }
 * ```
 */
export class WavLMModel extends WavLMPreTrainedModel { }

/**
 * WavLM Model with a `language modeling` head on top for Connectionist Temporal Classification (CTC).
 */
export class WavLMForCTC extends WavLMPreTrainedModel {
    /**
     * @param {Object} model_inputs
     * @param {Tensor} model_inputs.input_values Float values of input raw speech waveform.
     * @param {Tensor} model_inputs.attention_mask Mask to avoid performing convolution and attention on padding token indices. Mask values selected in [0, 1]
     */
    async _call(model_inputs) {
        return new CausalLMOutput(await super._call(model_inputs));
    }
}

/**
 * WavLM Model with a sequence classification head on top (a linear layer over the pooled output).
 */
export class WavLMForSequenceClassification extends WavLMPreTrainedModel {
    /**
     * Calls the model on new inputs.
     * @param {Object} model_inputs The inputs to the model.
     * @returns {Promise<SequenceClassifierOutput>} An object containing the model's output logits for sequence classification.
     */
    async _call(model_inputs) {
        return new SequenceClassifierOutput(await super._call(model_inputs));
    }
}

//////////////////////////////////////////////////
// SpeechT5 models
/**
 * An abstract class to handle weights initialization and a simple interface for downloading and loading pretrained models.
 */
export class SpeechT5PreTrainedModel extends PreTrainedModel { };

/**
 * The bare SpeechT5 Encoder-Decoder Model outputting raw hidden-states without any specific pre- or post-nets.
 */
export class SpeechT5Model extends SpeechT5PreTrainedModel { };

/**
 * SpeechT5 Model with a speech encoder and a text decoder.
 * 
 * **Example:** Generate speech from text with `SpeechT5ForSpeechToText`.
 * ```javascript
 * import { AutoTokenizer, AutoProcessor, SpeechT5ForTextToSpeech, SpeechT5HifiGan, Tensor } from '@xenova/transformers';
 * 
 * // Load the tokenizer and processor
 * const tokenizer = await AutoTokenizer.from_pretrained('Xenova/speecht5_tts');
 * const processor = await AutoProcessor.from_pretrained('Xenova/speecht5_tts');
 * 
 * // Load the models
 * // NOTE: We use the unquantized versions as they are more accurate
 * const model = await SpeechT5ForTextToSpeech.from_pretrained('Xenova/speecht5_tts', { quantized: false });
 * const vocoder = await SpeechT5HifiGan.from_pretrained('Xenova/speecht5_hifigan', { quantized: false });
 * 
 * // Load speaker embeddings from URL
 * const speaker_embeddings_data = new Float32Array(
 *     await (await fetch('https://huggingface.co/datasets/Xenova/transformers.js-docs/resolve/main/speaker_embeddings.bin')).arrayBuffer()
 * );
 * const speaker_embeddings = new Tensor(
 *     'float32',
 *     speaker_embeddings_data,
 *     [1, speaker_embeddings_data.length]
 * )
 * 
 * // Run tokenization
 * const { input_ids } = tokenizer('Hello, my dog is cute');
 * 
 * // Generate waveform
 * const { waveform } = await model.generate_speech(input_ids, speaker_embeddings, { vocoder });
 * console.log(waveform)
 * // Tensor {
 * //   dims: [ 26112 ],
 * //   type: 'float32',
 * //   size: 26112,
 * //   data: Float32Array(26112) [ -0.00043630177970044315, -0.00018082228780258447, ... ],
 * // }
 * ```
 */
export class SpeechT5ForSpeechToText extends SpeechT5PreTrainedModel { }

/**
 * SpeechT5 Model with a text encoder and a speech decoder.
 */
export class SpeechT5ForTextToSpeech extends SpeechT5PreTrainedModel {

    /**
     * Creates a new instance of the `SpeechT5ForTextToSpeech` class.
     * @param {Object} config The model configuration.
     * @param {any} session session for the model.
     * @param {any} decoder_merged_session session for the decoder.
     * @param {GenerationConfig} generation_config The generation configuration.
     */
    constructor(config, session, decoder_merged_session, generation_config) {
        super(config, session);
        this.decoder_merged_session = decoder_merged_session;
        this.generation_config = generation_config;

        this.num_decoder_layers = this.config.decoder_layers;
        this.num_decoder_heads = this.config.decoder_attention_heads;
        this.decoder_dim_kv = this.config.hidden_size / this.num_decoder_heads;

        this.num_encoder_layers = this.config.encoder_layers;
        this.num_encoder_heads = this.config.encoder_attention_heads;
        this.encoder_dim_kv = this.config.hidden_size / this.num_encoder_heads;
    }

    /**
     * @typedef {Object} SpeechOutput
     * @property {Tensor} [spectrogram] The predicted log-mel spectrogram of shape
     * `(output_sequence_length, config.num_mel_bins)`. Returned when no `vocoder` is provided
     * @property {Tensor} [waveform] The predicted waveform of shape `(num_frames,)`. Returned when a `vocoder` is provided.
     * @property {Tensor} [cross_attentions] The outputs of the decoder's cross-attention layers of shape
     * `(config.decoder_layers, config.decoder_attention_heads, output_sequence_length, input_sequence_length)`. returned when `output_cross_attentions` is `true`.
     */

    /**
     * Converts a sequence of input tokens into a sequence of mel spectrograms, which are subsequently turned into a speech waveform using a vocoder.
     * @param {Tensor} input_values Indices of input sequence tokens in the vocabulary.
     * @param {Tensor} speaker_embeddings Tensor containing the speaker embeddings.
     * @param {Object} options Optional parameters for generating speech.
     * @param {number} [options.threshold=0.5] The generated sequence ends when the predicted stop token probability exceeds this value.
     * @param {number} [options.minlenratio=0.0] Used to calculate the minimum required length for the output sequence.
     * @param {number} [options.maxlenratio=20.0] Used to calculate the maximum allowed length for the output sequence.
     * @param {Object} [options.vocoder=null] The vocoder that converts the mel spectrogram into a speech waveform. If `null`, the output is the mel spectrogram.
     * @param {boolean} [options.output_cross_attentions=false] Whether or not to return the attentions tensors of the decoder's cross-attention layers.
     * @returns {Promise<SpeechOutput>} A promise which resolves to an object containing the spectrogram, waveform, and cross-attention tensors.
     */
    async generate_speech(input_values, speaker_embeddings, {
        threshold = 0.5,
        minlenratio = 0.0,
        maxlenratio = 20.0,
        vocoder = null,
        // output_cross_attentions = false, // TODO add
    } = {}) {

        const model_inputs = {
            input_ids: input_values
        }

        const { encoder_outputs, encoder_attention_mask } = await encoderForward(this, model_inputs);

        const r = encoder_outputs.dims[1] / this.config.reduction_factor;
        const maxlen = Math.floor(r * maxlenratio);
        const minlen = Math.floor(r * minlenratio);

        const num_mel_bins = this.config.num_mel_bins;

        let spectrogramParts = [];
        let past_key_values = null;
        let decoder_outputs = null;
        let idx = 0;

        while (true) {
            ++idx;

            const use_cache_branch = boolTensor(!!decoder_outputs);
            let output_sequence;
            if (decoder_outputs) {
                output_sequence = decoder_outputs.output_sequence_out;
            } else {
                output_sequence = new Tensor(
                    'float32',
                    new Float32Array(num_mel_bins),
                    [1, 1, num_mel_bins],
                )
            }
            let decoderFeeds = {
                use_cache_branch,
                output_sequence,
                encoder_attention_mask: encoder_attention_mask,
                speaker_embeddings: speaker_embeddings,
                encoder_hidden_states: encoder_outputs,
            };

            this.addPastKeyValues(decoderFeeds, past_key_values);
            decoder_outputs = await sessionRun(this.decoder_merged_session, decoderFeeds);
            past_key_values = this.getPastKeyValues(decoder_outputs, past_key_values);

            const { prob, spectrum } = decoder_outputs;
            spectrogramParts.push(spectrum);

            if (idx >= minlen && (
                // Finished when stop token or maximum length is reached.
                Array.from(prob.data).filter(p => p >= threshold).length > 0 || idx >= maxlen
            )) {
                break;
            }
        }

        const spectrogram = cat(spectrogramParts);
        const { waveform } = await sessionRun(vocoder.session, { spectrogram });

        return {
            spectrogram,
            waveform,
            // cross_attentions: null, // TODO add
        }
    }
}

/**
 * HiFi-GAN vocoder.
 * 
 * See [SpeechT5ForSpeechToText](./models#module_models.SpeechT5ForSpeechToText) for example usage.
 */
export class SpeechT5HifiGan extends PreTrainedModel {
    main_input_name = 'spectrogram';
}
//////////////////////////////////////////////////


//////////////////////////////////////////////////
// TrOCR models
export class TrOCRPreTrainedModel extends PreTrainedModel {
    /**
     * Creates a new instance of the `TrOCRPreTrainedModel` class.
     * @param {Object} config The configuration of the model.
     * @param {any} session The ONNX session containing the model weights.
     * @param {GenerationConfig} generation_config The generation configuration.
     */
    constructor(config, session, generation_config) {
        super(config, session);
        this.generation_config = generation_config;

        // config doesn't contain pad_token_id, so we assume it is the eos_token_id
        this.config.pad_token_id = this.config.eos_token_id;

        this.num_encoder_layers = this.num_decoder_layers = this.config.decoder_layers;
        this.num_encoder_heads = this.num_decoder_heads = this.config.decoder_attention_heads;
        this.encoder_dim_kv = this.decoder_dim_kv = this.config.d_model / this.num_decoder_heads;
    }
}

/**
 * The TrOCR Decoder with a language modeling head.
 */
export class TrOCRForCausalLM extends TrOCRPreTrainedModel { }

//////////////////////////////////////////////////


//////////////////////////////////////////////////
// Mistral models
/**
 * The bare Mistral Model outputting raw hidden-states without any specific head on top.
 */
export class MistralPreTrainedModel extends PreTrainedModel {
    /**
     * Creates a new instance of the `MistralPreTrainedModel` class.
     * @param {Object} config The configuration of the model.
     * @param {any} session The ONNX session containing the model weights.
     * @param {GenerationConfig} generation_config The generation configuration.
     */
    constructor(config, session, generation_config) {
        super(config, session);
        this.generation_config = generation_config;

        // config doesn't contain pad_token_id, so we assume it is the eos_token_id
        this.config.pad_token_id = this.config.eos_token_id

        this.num_heads = this.config.num_key_value_heads;
        this.num_layers = this.config.num_hidden_layers;
        this.dim_kv = this.config.hidden_size / this.config.num_attention_heads;
    }
}

export class MistralModel extends MistralPreTrainedModel { }

export class MistralForCausalLM extends MistralPreTrainedModel { }
//////////////////////////////////////////////////

//////////////////////////////////////////////////
// Falcon models
/**
 * The bare Falcon Model outputting raw hidden-states without any specific head on top.
 */
export class FalconPreTrainedModel extends PreTrainedModel {
    /**
     * Creates a new instance of the `FalconPreTrainedModel` class.
     * @param {Object} config The configuration of the model.
     * @param {any} session The ONNX session containing the model weights.
     * @param {GenerationConfig} generation_config The generation configuration.
     */
    constructor(config, session, generation_config) {
        super(config, session);
        this.generation_config = generation_config;

        // config doesn't contain pad_token_id, so we assume it is the eos_token_id
        this.config.pad_token_id = this.config.eos_token_id

        this.num_heads = this.config.num_attention_heads;
        this.num_layers = this.config.num_hidden_layers;
        this.dim_kv = this.config.hidden_size / this.config.num_attention_heads;
    }
}

export class FalconModel extends FalconPreTrainedModel { }

export class FalconForCausalLM extends FalconPreTrainedModel { }
//////////////////////////////////////////////////


//////////////////////////////////////////////////
// CLAP models
export class ClapPreTrainedModel extends PreTrainedModel { }

export class ClapModel extends ClapPreTrainedModel { }

/**
 * CLAP Text Model with a projection layer on top (a linear layer on top of the pooled output).
 * 
 * **Example:** Compute text embeddings with `ClapTextModelWithProjection`.
 * 
 * ```javascript
 * import { AutoTokenizer, ClapTextModelWithProjection } from '@xenova/transformers';
 * 
 * // Load tokenizer and text model
 * const tokenizer = await AutoTokenizer.from_pretrained('Xenova/clap-htsat-unfused');
 * const text_model = await ClapTextModelWithProjection.from_pretrained('Xenova/clap-htsat-unfused');
 * 
 * // Run tokenization
 * const texts = ['a sound of a cat', 'a sound of a dog'];
 * const text_inputs = tokenizer(texts, { padding: true, truncation: true });
 * 
 * // Compute embeddings
 * const { text_embeds } = await text_model(text_inputs);
 * // Tensor {
 * //   dims: [ 2, 512 ],
 * //   type: 'float32',
 * //   data: Float32Array(1024) [ ... ],
 * //   size: 1024
 * // }
 * ```
 */
export class ClapTextModelWithProjection extends ClapPreTrainedModel {

    /** @type {PreTrainedModel.from_pretrained} */
    static async from_pretrained(pretrained_model_name_or_path, options = {}) {
        // Update default model file name if not provided
        options.model_file_name ??= 'text_model';
        return super.from_pretrained(pretrained_model_name_or_path, options);
    }
}

/**
 * CLAP Audio Model with a projection layer on top (a linear layer on top of the pooled output).
 * 
 * **Example:** Compute audio embeddings with `ClapAudioModelWithProjection`.
 * 
 * ```javascript
 * import { AutoProcessor, ClapAudioModelWithProjection, read_audio } from '@xenova/transformers';
 * 
 * // Load processor and audio model
 * const processor = await AutoProcessor.from_pretrained('Xenova/clap-htsat-unfused');
 * const audio_model = await ClapAudioModelWithProjection.from_pretrained('Xenova/clap-htsat-unfused');
 * 
 * // Read audio and run processor
 * const audio = await read_audio('https://huggingface.co/datasets/Xenova/transformers.js-docs/resolve/main/cat_meow.wav');
 * const audio_inputs = await processor(audio);
 * 
 * // Compute embeddings
 * const { audio_embeds } = await audio_model(audio_inputs);
 * // Tensor {
 * //   dims: [ 1, 512 ],
 * //   type: 'float32',
 * //   data: Float32Array(512) [ ... ],
 * //   size: 512
 * // }
 * ```
 */
export class ClapAudioModelWithProjection extends ClapPreTrainedModel {
    /** @type {PreTrainedModel.from_pretrained} */
    static async from_pretrained(pretrained_model_name_or_path, options = {}) {
        // Update default model file name if not provided
        options.model_file_name ??= 'audio_model';
        return super.from_pretrained(pretrained_model_name_or_path, options);
    }
}
//////////////////////////////////////////////////


//////////////////////////////////////////////////
// AutoModels, used to simplify construction of PreTrainedModels
// (uses config to instantiate correct class)

/**
 * Base class of all AutoModels. Contains the `from_pretrained` function
 * which is used to instantiate pretrained models.
 */
export class PretrainedMixin {
    /**
     * Mapping from model type to model class.
     * @type {Map<string, Object>[]}
     */
    static MODEL_CLASS_MAPPINGS = null;

    /**
     * Whether to attempt to instantiate the base class (`PretrainedModel`) if 
     * the model type is not found in the mapping.
     */
    static BASE_IF_FAIL = false;


    /** @type {PreTrainedModel.from_pretrained} */
    static async from_pretrained(pretrained_model_name_or_path, {
        quantized = true,
        progress_callback = null,
        config = null,
        cache_dir = null,
        local_files_only = false,
        revision = 'main',
        model_file_name = null,
    } = {}) {

        let options = {
            quantized,
            progress_callback,
            config,
            cache_dir,
            local_files_only,
            revision,
            model_file_name,
        }
        config = await AutoConfig.from_pretrained(pretrained_model_name_or_path, options);
        if (!options.config) {
            // If no config was passed, reuse this config for future processing
            options.config = config;
        }

        if (!this.MODEL_CLASS_MAPPINGS) {
            throw new Error("`MODEL_CLASS_MAPPINGS` not implemented for this type of `AutoClass`: " + this.name);
        }

        for (let MODEL_CLASS_MAPPING of this.MODEL_CLASS_MAPPINGS) {
            const modelInfo = MODEL_CLASS_MAPPING.get(config.model_type);
            if (!modelInfo) {
                continue; // Item not found in this mapping
            }
            return await modelInfo[1].from_pretrained(pretrained_model_name_or_path, options);
        }

        if (this.BASE_IF_FAIL) {
            console.warn(`Unknown model class "${config.model_type}", attempting to construct from base class.`);
            return await PreTrainedModel.from_pretrained(pretrained_model_name_or_path, options);
        } else {
            throw Error(`Unsupported model type: ${config.model_type}`)
        }
    }
}

const MODEL_MAPPING_NAMES_ENCODER_ONLY = new Map([
    ['bert', ['BertModel', BertModel]],
    ['electra', ['ElectraModel', ElectraModel]],
    ['esm', ['EsmModel', EsmModel]],
    ['convbert', ['ConvBertModel', ConvBertModel]],
    ['camembert', ['CamembertModel', CamembertModel]],
    ['deberta', ['DebertaModel', DebertaModel]],
    ['deberta-v2', ['DebertaV2Model', DebertaV2Model]],
    ['mpnet', ['MPNetModel', MPNetModel]],
    ['albert', ['AlbertModel', AlbertModel]],
    ['distilbert', ['DistilBertModel', DistilBertModel]],
    ['roberta', ['RobertaModel', RobertaModel]],
    ['xlm', ['XLMModel', XLMModel]],
    ['xlm-roberta', ['XLMRobertaModel', XLMRobertaModel]],
    ['clap', ['ClapModel', ClapModel]],
    ['clip', ['CLIPModel', CLIPModel]],
    ['chinese_clip', ['ChineseCLIPModel', ChineseCLIPModel]],
    ['mobilebert', ['MobileBertModel', MobileBertModel]],
    ['squeezebert', ['SqueezeBertModel', SqueezeBertModel]],
    ['wav2vec2', ['Wav2Vec2Model', Wav2Vec2Model]],
    ['hubert', ['HubertModel', HubertModel]],
    ['wavlm', ['WavLMModel', WavLMModel]],
    ['audio-spectrogram-transformer', ['ASTModel', ASTModel]],

    ['detr', ['DetrModel', DetrModel]],
    ['vit', ['ViTModel', ViTModel]],
    ['mobilevit', ['MobileViTModel', MobileViTModel]],
    ['owlvit', ['OwlViTModel', OwlViTModel]],
    ['beit', ['BeitModel', BeitModel]],
    ['deit', ['DeiTModel', DeiTModel]],
    ['convnext', ['ConvNextModel', ConvNextModel]],
    ['convnextv2', ['ConvNextV2Model', ConvNextV2Model]],
    ['dinov2', ['Dinov2Model', Dinov2Model]],
    ['resnet', ['ResNetModel', ResNetModel]],
    ['swin', ['SwinModel', SwinModel]],
    ['swin2sr', ['Swin2SRModel', Swin2SRModel]],
    ['donut-swin', ['DonutSwinModel', DonutSwinModel]],
    ['yolos', ['YolosModel', YolosModel]],
    ['dpt', ['DPTModel', DPTModel]],
    ['glpn', ['GLPNModel', GLPNModel]],

    ['hifigan', ['SpeechT5HifiGan', SpeechT5HifiGan]],
]);

const MODEL_MAPPING_NAMES_ENCODER_DECODER = new Map([
    ['t5', ['T5Model', T5Model]],
    ['longt5', ['LongT5Model', LongT5Model]],
    ['mt5', ['MT5Model', MT5Model]],
    ['bart', ['BartModel', BartModel]],
    ['mbart', ['MBartModel', MBartModel]],
    ['marian', ['MarianModel', MarianModel]],
    ['whisper', ['WhisperModel', WhisperModel]],
    ['m2m_100', ['M2M100Model', M2M100Model]],
    ['blenderbot', ['BlenderbotModel', BlenderbotModel]],
    ['blenderbot-small', ['BlenderbotSmallModel', BlenderbotSmallModel]],
]);


const MODEL_MAPPING_NAMES_DECODER_ONLY = new Map([
    ['bloom', ['BloomModel', BloomModel]],
    ['gpt2', ['GPT2Model', GPT2Model]],
    ['gptj', ['GPTJModel', GPTJModel]],
    ['gpt_bigcode', ['GPTBigCodeModel', GPTBigCodeModel]],
    ['gpt_neo', ['GPTNeoModel', GPTNeoModel]],
    ['gpt_neox', ['GPTNeoXModel', GPTNeoXModel]],
    ['codegen', ['CodeGenModel', CodeGenModel]],
    ['llama', ['LlamaModel', LlamaModel]],
    ['phi', ['PhiModel', PhiModel]],
    ['mpt', ['MptModel', MptModel]],
    ['opt', ['OPTModel', OPTModel]],
    ['mistral', ['MistralModel', MistralModel]],
    ['falcon', ['FalconModel', FalconModel]],
]);

const MODEL_FOR_SPEECH_SEQ_2_SEQ_MAPPING_NAMES = new Map([
    ['speecht5', ['SpeechT5ForSpeechToText', SpeechT5ForSpeechToText]],
    ['whisper', ['WhisperForConditionalGeneration', WhisperForConditionalGeneration]],
])

const MODEL_FOR_TEXT_TO_SPECTROGRAM_MAPPING_NAMES = new Map([
    ['speecht5', ['SpeechT5ForTextToSpeech', SpeechT5ForTextToSpeech]],
])

const MODEL_FOR_SEQUENCE_CLASSIFICATION_MAPPING_NAMES = new Map([
    ['bert', ['BertForSequenceClassification', BertForSequenceClassification]],
    ['electra', ['ElectraForSequenceClassification', ElectraForSequenceClassification]],
    ['esm', ['EsmForSequenceClassification', EsmForSequenceClassification]],
    ['convbert', ['ConvBertForSequenceClassification', ConvBertForSequenceClassification]],
    ['camembert', ['CamembertForSequenceClassification', CamembertForSequenceClassification]],
    ['deberta', ['DebertaForSequenceClassification', DebertaForSequenceClassification]],
    ['deberta-v2', ['DebertaV2ForSequenceClassification', DebertaV2ForSequenceClassification]],
    ['mpnet', ['MPNetForSequenceClassification', MPNetForSequenceClassification]],
    ['albert', ['AlbertForSequenceClassification', AlbertForSequenceClassification]],
    ['distilbert', ['DistilBertForSequenceClassification', DistilBertForSequenceClassification]],
    ['roberta', ['RobertaForSequenceClassification', RobertaForSequenceClassification]],
    ['xlm', ['XLMForSequenceClassification', XLMForSequenceClassification]],
    ['xlm-roberta', ['XLMRobertaForSequenceClassification', XLMRobertaForSequenceClassification]],
    ['bart', ['BartForSequenceClassification', BartForSequenceClassification]],
    ['mbart', ['MBartForSequenceClassification', MBartForSequenceClassification]],
    ['mobilebert', ['MobileBertForSequenceClassification', MobileBertForSequenceClassification]],
    ['squeezebert', ['SqueezeBertForSequenceClassification', SqueezeBertForSequenceClassification]],
]);

const MODEL_FOR_TOKEN_CLASSIFICATION_MAPPING_NAMES = new Map([
    ['bert', ['BertForTokenClassification', BertForTokenClassification]],
    ['electra', ['ElectraForTokenClassification', ElectraForTokenClassification]],
    ['esm', ['EsmForTokenClassification', EsmForTokenClassification]],
    ['convbert', ['ConvBertForTokenClassification', ConvBertForTokenClassification]],
    ['camembert', ['CamembertForTokenClassification', CamembertForTokenClassification]],
    ['deberta', ['DebertaForTokenClassification', DebertaForTokenClassification]],
    ['deberta-v2', ['DebertaV2ForTokenClassification', DebertaV2ForTokenClassification]],
    ['mpnet', ['MPNetForTokenClassification', MPNetForTokenClassification]],
    ['distilbert', ['DistilBertForTokenClassification', DistilBertForTokenClassification]],
    ['roberta', ['RobertaForTokenClassification', RobertaForTokenClassification]],
    ['xlm', ['XLMForTokenClassification', XLMForTokenClassification]],
    ['xlm-roberta', ['XLMRobertaForTokenClassification', XLMRobertaForTokenClassification]],
]);

const MODEL_FOR_SEQ_TO_SEQ_CAUSAL_LM_MAPPING_NAMES = new Map([
    ['t5', ['T5ForConditionalGeneration', T5ForConditionalGeneration]],
    ['longt5', ['LongT5ForConditionalGeneration', LongT5ForConditionalGeneration]],
    ['mt5', ['MT5ForConditionalGeneration', MT5ForConditionalGeneration]],
    ['bart', ['BartForConditionalGeneration', BartForConditionalGeneration]],
    ['mbart', ['MBartForConditionalGeneration', MBartForConditionalGeneration]],
    ['marian', ['MarianMTModel', MarianMTModel]],
    ['m2m_100', ['M2M100ForConditionalGeneration', M2M100ForConditionalGeneration]],
    ['blenderbot', ['BlenderbotForConditionalGeneration', BlenderbotForConditionalGeneration]],
    ['blenderbot-small', ['BlenderbotSmallForConditionalGeneration', BlenderbotSmallForConditionalGeneration]],
]);

const MODEL_WITH_LM_HEAD_MAPPING_NAMES = new Map([
    ['bloom', ['BloomForCausalLM', BloomForCausalLM]],
    ['gpt2', ['GPT2LMHeadModel', GPT2LMHeadModel]],
    ['gptj', ['GPTJForCausalLM', GPTJForCausalLM]],
    ['gpt_bigcode', ['GPTBigCodeForCausalLM', GPTBigCodeForCausalLM]],
    ['gpt_neo', ['GPTNeoForCausalLM', GPTNeoForCausalLM]],
    ['gpt_neox', ['GPTNeoXForCausalLM', GPTNeoXForCausalLM]],
    ['codegen', ['CodeGenForCausalLM', CodeGenForCausalLM]],
    ['llama', ['LlamaForCausalLM', LlamaForCausalLM]],
    ['phi', ['PhiForCausalLM', PhiForCausalLM]],
    ['mpt', ['MptForCausalLM', MptForCausalLM]],
    ['opt', ['OPTForCausalLM', OPTForCausalLM]],
    ['mbart', ['MBartForCausalLM', MBartForCausalLM]],
    ['mistral', ['MistralForCausalLM', MistralForCausalLM]],
    ['falcon', ['FalconForCausalLM', FalconForCausalLM]],
    ['trocr', ['TrOCRForCausalLM', TrOCRForCausalLM]],
]);

const MODEL_FOR_MASKED_LM_MAPPING_NAMES = new Map([
    ['bert', ['BertForMaskedLM', BertForMaskedLM]],
    ['electra', ['ElectraForMaskedLM', ElectraForMaskedLM]],
    ['esm', ['EsmForMaskedLM', EsmForMaskedLM]],
    ['convbert', ['ConvBertForMaskedLM', ConvBertForMaskedLM]],
    ['camembert', ['CamembertForMaskedLM', CamembertForMaskedLM]],
    ['deberta', ['DebertaForMaskedLM', DebertaForMaskedLM]],
    ['deberta-v2', ['DebertaV2ForMaskedLM', DebertaV2ForMaskedLM]],
    ['mpnet', ['MPNetForMaskedLM', MPNetForMaskedLM]],
    ['albert', ['AlbertForMaskedLM', AlbertForMaskedLM]],
    ['distilbert', ['DistilBertForMaskedLM', DistilBertForMaskedLM]],
    ['roberta', ['RobertaForMaskedLM', RobertaForMaskedLM]],
    ['xlm', ['XLMWithLMHeadModel', XLMWithLMHeadModel]],
    ['xlm-roberta', ['XLMRobertaForMaskedLM', XLMRobertaForMaskedLM]],
    ['mobilebert', ['MobileBertForMaskedLM', MobileBertForMaskedLM]],
    ['squeezebert', ['SqueezeBertForMaskedLM', SqueezeBertForMaskedLM]],
]);

const MODEL_FOR_QUESTION_ANSWERING_MAPPING_NAMES = new Map([
    ['bert', ['BertForQuestionAnswering', BertForQuestionAnswering]],
    ['electra', ['ElectraForQuestionAnswering', ElectraForQuestionAnswering]],
    ['convbert', ['ConvBertForQuestionAnswering', ConvBertForQuestionAnswering]],
    ['camembert', ['CamembertForQuestionAnswering', CamembertForQuestionAnswering]],
    ['deberta', ['DebertaForQuestionAnswering', DebertaForQuestionAnswering]],
    ['deberta-v2', ['DebertaV2ForQuestionAnswering', DebertaV2ForQuestionAnswering]],
    ['mpnet', ['MPNetForQuestionAnswering', MPNetForQuestionAnswering]],
    ['albert', ['AlbertForQuestionAnswering', AlbertForQuestionAnswering]],
    ['distilbert', ['DistilBertForQuestionAnswering', DistilBertForQuestionAnswering]],
    ['roberta', ['RobertaForQuestionAnswering', RobertaForQuestionAnswering]],
    ['xlm', ['XLMForQuestionAnswering', XLMForQuestionAnswering]],
    ['xlm-roberta', ['XLMRobertaForQuestionAnswering', XLMRobertaForQuestionAnswering]],
    ['mobilebert', ['MobileBertForQuestionAnswering', MobileBertForQuestionAnswering]],
    ['squeezebert', ['SqueezeBertForQuestionAnswering', SqueezeBertForQuestionAnswering]],
]);

const MODEL_FOR_VISION_2_SEQ_MAPPING_NAMES = new Map([
    ['vision-encoder-decoder', ['VisionEncoderDecoderModel', VisionEncoderDecoderModel]],
]);

const MODEL_FOR_DOCUMENT_QUESTION_ANSWERING_MAPPING_NAMES = new Map([
    ['vision-encoder-decoder', ['VisionEncoderDecoderModel', VisionEncoderDecoderModel]],
]);

const MODEL_FOR_IMAGE_CLASSIFICATION_MAPPING_NAMES = new Map([
    ['vit', ['ViTForImageClassification', ViTForImageClassification]],
    ['mobilevit', ['MobileViTForImageClassification', MobileViTForImageClassification]],
    ['beit', ['BeitForImageClassification', BeitForImageClassification]],
    ['deit', ['DeiTForImageClassification', DeiTForImageClassification]],
    ['convnext', ['ConvNextForImageClassification', ConvNextForImageClassification]],
    ['convnextv2', ['ConvNextV2ForImageClassification', ConvNextV2ForImageClassification]],
    ['dinov2', ['Dinov2ForImageClassification', Dinov2ForImageClassification]],
    ['resnet', ['ResNetForImageClassification', ResNetForImageClassification]],
    ['swin', ['SwinForImageClassification', SwinForImageClassification]],
]);

const MODEL_FOR_OBJECT_DETECTION_MAPPING_NAMES = new Map([
    ['detr', ['DetrForObjectDetection', DetrForObjectDetection]],
    ['yolos', ['YolosForObjectDetection', YolosForObjectDetection]],
]);

const MODEL_FOR_ZERO_SHOT_OBJECT_DETECTION_MAPPING_NAMES = new Map([
    ['owlvit', ['OwlViTForObjectDetection', OwlViTForObjectDetection]],
]);

const MODEL_FOR_IMAGE_SEGMENTATION_MAPPING_NAMES = new Map([
    ['detr', ['DetrForSegmentation', DetrForSegmentation]],
]);

const MODEL_FOR_MASK_GENERATION_MAPPING_NAMES = new Map([
    ['sam', ['SamModel', SamModel]],
]);

const MODEL_FOR_CTC_MAPPING_NAMES = new Map([
    ['wav2vec2', ['Wav2Vec2ForCTC', Wav2Vec2ForCTC]],
    ['wavlm', ['WavLMForCTC', WavLMForCTC]],
    ['hubert', ['HubertForCTC', HubertForCTC]],
]);

const MODEL_FOR_AUDIO_CLASSIFICATION_MAPPING_NAMES = new Map([
    ['wav2vec2', ['Wav2Vec2ForSequenceClassification', Wav2Vec2ForSequenceClassification]],
    ['wavlm', ['WavLMForSequenceClassification', WavLMForSequenceClassification]],
    ['hubert', ['HubertForSequenceClassification', HubertForSequenceClassification]],
    ['audio-spectrogram-transformer', ['ASTForAudioClassification', ASTForAudioClassification]],
]);

const MODEL_FOR_IMAGE_MATTING_MAPPING_NAMES = new Map([
    ['vitmatte', ['VitMatteForImageMatting', VitMatteForImageMatting]],
]);

const MODEL_FOR_IMAGE_TO_IMAGE_MAPPING_NAMES = new Map([
    ['swin2sr', ['Swin2SRForImageSuperResolution', Swin2SRForImageSuperResolution]],
])

const MODEL_FOR_DEPTH_ESTIMATION_MAPPING_NAMES = new Map([
    ['dpt', ['DPTForDepthEstimation', DPTForDepthEstimation]],
    ['glpn', ['GLPNForDepthEstimation', GLPNForDepthEstimation]],
])


const MODEL_CLASS_TYPE_MAPPING = [
    [MODEL_MAPPING_NAMES_ENCODER_ONLY, MODEL_TYPES.EncoderOnly],
    [MODEL_MAPPING_NAMES_ENCODER_DECODER, MODEL_TYPES.EncoderDecoder],
    [MODEL_MAPPING_NAMES_DECODER_ONLY, MODEL_TYPES.DecoderOnly],
    [MODEL_FOR_SEQUENCE_CLASSIFICATION_MAPPING_NAMES, MODEL_TYPES.EncoderOnly],
    [MODEL_FOR_TOKEN_CLASSIFICATION_MAPPING_NAMES, MODEL_TYPES.EncoderOnly],
    [MODEL_FOR_SEQ_TO_SEQ_CAUSAL_LM_MAPPING_NAMES, MODEL_TYPES.Seq2Seq],
    [MODEL_FOR_SPEECH_SEQ_2_SEQ_MAPPING_NAMES, MODEL_TYPES.Seq2Seq],
    [MODEL_WITH_LM_HEAD_MAPPING_NAMES, MODEL_TYPES.DecoderOnly],
    [MODEL_FOR_MASKED_LM_MAPPING_NAMES, MODEL_TYPES.EncoderOnly],
    [MODEL_FOR_QUESTION_ANSWERING_MAPPING_NAMES, MODEL_TYPES.EncoderOnly],
    [MODEL_FOR_VISION_2_SEQ_MAPPING_NAMES, MODEL_TYPES.Vision2Seq],
    [MODEL_FOR_IMAGE_CLASSIFICATION_MAPPING_NAMES, MODEL_TYPES.EncoderOnly],
    [MODEL_FOR_IMAGE_SEGMENTATION_MAPPING_NAMES, MODEL_TYPES.EncoderOnly],
    [MODEL_FOR_IMAGE_MATTING_MAPPING_NAMES, MODEL_TYPES.EncoderOnly],
    [MODEL_FOR_IMAGE_TO_IMAGE_MAPPING_NAMES, MODEL_TYPES.EncoderOnly],
    [MODEL_FOR_DEPTH_ESTIMATION_MAPPING_NAMES, MODEL_TYPES.EncoderOnly],
    [MODEL_FOR_OBJECT_DETECTION_MAPPING_NAMES, MODEL_TYPES.EncoderOnly],
    [MODEL_FOR_MASK_GENERATION_MAPPING_NAMES, MODEL_TYPES.EncoderOnly],
    [MODEL_FOR_CTC_MAPPING_NAMES, MODEL_TYPES.EncoderOnly],
    [MODEL_FOR_AUDIO_CLASSIFICATION_MAPPING_NAMES, MODEL_TYPES.EncoderOnly],
    [MODEL_FOR_TEXT_TO_SPECTROGRAM_MAPPING_NAMES, MODEL_TYPES.Seq2Seq],
];

for (const [mappings, type] of MODEL_CLASS_TYPE_MAPPING) {
    // @ts-ignore
    for (const [name, model] of mappings.values()) {
        MODEL_TYPE_MAPPING.set(name, type);
        MODEL_CLASS_TO_NAME_MAPPING.set(model, name);
        MODEL_NAME_TO_CLASS_MAPPING.set(name, model);
    }
}

const CUSTOM_MAPPING = [
    ['CLIPTextModelWithProjection', CLIPTextModelWithProjection, MODEL_TYPES.EncoderOnly],
    ['CLIPVisionModelWithProjection', CLIPVisionModelWithProjection, MODEL_TYPES.EncoderOnly],

    ['ClapTextModelWithProjection', ClapTextModelWithProjection, MODEL_TYPES.EncoderOnly],
    ['ClapAudioModelWithProjection', ClapAudioModelWithProjection, MODEL_TYPES.EncoderOnly],
]
for (const [name, model, type] of CUSTOM_MAPPING) {
    MODEL_TYPE_MAPPING.set(name, type);
    MODEL_CLASS_TO_NAME_MAPPING.set(model, name);
    MODEL_NAME_TO_CLASS_MAPPING.set(name, model);
}


/**
 * Helper class which is used to instantiate pretrained models with the `from_pretrained` function.
 * The chosen model class is determined by the type specified in the model config.
 * 
 * @example
 * let model = await AutoModel.from_pretrained('Xenova/bert-base-uncased');
 */
export class AutoModel extends PretrainedMixin {
    /** @type {Map<string, Object>[]} */
    // @ts-ignore
    static MODEL_CLASS_MAPPINGS = MODEL_CLASS_TYPE_MAPPING.map(x => x[0]);
    static BASE_IF_FAIL = true;
}

/**
 * Helper class which is used to instantiate pretrained sequence classification models with the `from_pretrained` function.
 * The chosen model class is determined by the type specified in the model config.
 * 
 * @example
 * let model = await AutoModelForSequenceClassification.from_pretrained('Xenova/distilbert-base-uncased-finetuned-sst-2-english');
 */
export class AutoModelForSequenceClassification extends PretrainedMixin {
    static MODEL_CLASS_MAPPINGS = [MODEL_FOR_SEQUENCE_CLASSIFICATION_MAPPING_NAMES];
}

/**
 * Helper class which is used to instantiate pretrained token classification models with the `from_pretrained` function.
 * The chosen model class is determined by the type specified in the model config.
 * 
 * @example
 * let model = await AutoModelForTokenClassification.from_pretrained('Xenova/distilbert-base-multilingual-cased-ner-hrl');
 */
export class AutoModelForTokenClassification extends PretrainedMixin {
    static MODEL_CLASS_MAPPINGS = [MODEL_FOR_TOKEN_CLASSIFICATION_MAPPING_NAMES];
}

/**
 * Helper class which is used to instantiate pretrained sequence-to-sequence models with the `from_pretrained` function.
 * The chosen model class is determined by the type specified in the model config.
 * 
 * @example
 * let model = await AutoModelForSeq2SeqLM.from_pretrained('Xenova/t5-small');
 */
export class AutoModelForSeq2SeqLM extends PretrainedMixin {
    static MODEL_CLASS_MAPPINGS = [MODEL_FOR_SEQ_TO_SEQ_CAUSAL_LM_MAPPING_NAMES];
}

/**
 * Helper class which is used to instantiate pretrained sequence-to-sequence speech-to-text models with the `from_pretrained` function.
 * The chosen model class is determined by the type specified in the model config.
 * 
 * @example
 * let model = await AutoModelForSpeechSeq2Seq.from_pretrained('openai/whisper-tiny.en');
 */
export class AutoModelForSpeechSeq2Seq extends PretrainedMixin {
    static MODEL_CLASS_MAPPINGS = [MODEL_FOR_SPEECH_SEQ_2_SEQ_MAPPING_NAMES];
}

/**
 * Helper class which is used to instantiate pretrained sequence-to-sequence text-to-spectrogram models with the `from_pretrained` function.
 * The chosen model class is determined by the type specified in the model config.
 * 
 * @example
 * let model = await AutoModelForTextToSpectrogram.from_pretrained('microsoft/speecht5_tts');
 */
export class AutoModelForTextToSpectrogram extends PretrainedMixin {
    static MODEL_CLASS_MAPPINGS = [MODEL_FOR_TEXT_TO_SPECTROGRAM_MAPPING_NAMES];
}

/**
 * Helper class which is used to instantiate pretrained causal language models with the `from_pretrained` function.
 * The chosen model class is determined by the type specified in the model config.
 * 
 * @example
 * let model = await AutoModelForCausalLM.from_pretrained('Xenova/gpt2');
 */
export class AutoModelForCausalLM extends PretrainedMixin {
    static MODEL_CLASS_MAPPINGS = [MODEL_WITH_LM_HEAD_MAPPING_NAMES];
}

/**
 * Helper class which is used to instantiate pretrained masked language models with the `from_pretrained` function.
 * The chosen model class is determined by the type specified in the model config.
 * 
 * @example
 * let model = await AutoModelForMaskedLM.from_pretrained('Xenova/bert-base-uncased');
 */
export class AutoModelForMaskedLM extends PretrainedMixin {
    static MODEL_CLASS_MAPPINGS = [MODEL_FOR_MASKED_LM_MAPPING_NAMES];
}

/**
 * Helper class which is used to instantiate pretrained question answering models with the `from_pretrained` function.
 * The chosen model class is determined by the type specified in the model config.
 * 
 * @example
 * let model = await AutoModelForQuestionAnswering.from_pretrained('Xenova/distilbert-base-cased-distilled-squad');
 */
export class AutoModelForQuestionAnswering extends PretrainedMixin {
    static MODEL_CLASS_MAPPINGS = [MODEL_FOR_QUESTION_ANSWERING_MAPPING_NAMES];
}

/**
 * Helper class which is used to instantiate pretrained vision-to-sequence models with the `from_pretrained` function.
 * The chosen model class is determined by the type specified in the model config.
 * 
 * @example
 * let model = await AutoModelForVision2Seq.from_pretrained('Xenova/vit-gpt2-image-captioning');
 */
export class AutoModelForVision2Seq extends PretrainedMixin {
    static MODEL_CLASS_MAPPINGS = [MODEL_FOR_VISION_2_SEQ_MAPPING_NAMES];
}

/**
 * Helper class which is used to instantiate pretrained image classification models with the `from_pretrained` function.
 * The chosen model class is determined by the type specified in the model config.
 * 
 * @example
 * let model = await AutoModelForImageClassification.from_pretrained('Xenova/vit-base-patch16-224');
 */
export class AutoModelForImageClassification extends PretrainedMixin {
    static MODEL_CLASS_MAPPINGS = [MODEL_FOR_IMAGE_CLASSIFICATION_MAPPING_NAMES];
}

/**
 * Helper class which is used to instantiate pretrained image segmentation models with the `from_pretrained` function.
 * The chosen model class is determined by the type specified in the model config.
 * 
 * @example
 * let model = await AutoModelForImageSegmentation.from_pretrained('Xenova/detr-resnet-50-panoptic');
 */
export class AutoModelForImageSegmentation extends PretrainedMixin {
    static MODEL_CLASS_MAPPINGS = [MODEL_FOR_IMAGE_SEGMENTATION_MAPPING_NAMES];
}

/**
 * Helper class which is used to instantiate pretrained object detection models with the `from_pretrained` function.
 * The chosen model class is determined by the type specified in the model config.
 * 
 * @example
 * let model = await AutoModelForObjectDetection.from_pretrained('Xenova/detr-resnet-50');
 */
export class AutoModelForObjectDetection extends PretrainedMixin {
    static MODEL_CLASS_MAPPINGS = [MODEL_FOR_OBJECT_DETECTION_MAPPING_NAMES];
}

export class AutoModelForZeroShotObjectDetection extends PretrainedMixin {
    static MODEL_CLASS_MAPPINGS = [MODEL_FOR_ZERO_SHOT_OBJECT_DETECTION_MAPPING_NAMES];
}


/**
 * Helper class which is used to instantiate pretrained object detection models with the `from_pretrained` function.
 * The chosen model class is determined by the type specified in the model config.
 * 
 * @example
 * let model = await AutoModelForMaskGeneration.from_pretrained('Xenova/sam-vit-base');
 */
export class AutoModelForMaskGeneration extends PretrainedMixin {
    static MODEL_CLASS_MAPPINGS = [MODEL_FOR_MASK_GENERATION_MAPPING_NAMES];
}

export class AutoModelForCTC extends PretrainedMixin {
    static MODEL_CLASS_MAPPINGS = [MODEL_FOR_CTC_MAPPING_NAMES];
}

export class AutoModelForAudioClassification extends PretrainedMixin {
    static MODEL_CLASS_MAPPINGS = [MODEL_FOR_AUDIO_CLASSIFICATION_MAPPING_NAMES];
}

export class AutoModelForDocumentQuestionAnswering extends PretrainedMixin {
    static MODEL_CLASS_MAPPINGS = [MODEL_FOR_DOCUMENT_QUESTION_ANSWERING_MAPPING_NAMES];
}

export class AutoModelForImageMatting extends PretrainedMixin {
    static MODEL_CLASS_MAPPINGS = [MODEL_FOR_IMAGE_MATTING_MAPPING_NAMES];
}

export class AutoModelForImageToImage extends PretrainedMixin {
    static MODEL_CLASS_MAPPINGS = [MODEL_FOR_IMAGE_TO_IMAGE_MAPPING_NAMES];
}

export class AutoModelForDepthEstimation extends PretrainedMixin {
    static MODEL_CLASS_MAPPINGS = [MODEL_FOR_DEPTH_ESTIMATION_MAPPING_NAMES];
}

//////////////////////////////////////////////////

//////////////////////////////////////////////////
export class Seq2SeqLMOutput extends ModelOutput {
    /**
     * @param {Object} output The output of the model.
     * @param {Tensor} output.logits The output logits of the model.
     * @param {Tensor} output.past_key_values An tensor of key/value pairs that represent the previous state of the model.
     * @param {Tensor} output.encoder_outputs The output of the encoder in a sequence-to-sequence model.
     * @param {Tensor} [output.decoder_attentions] Attentions weights of the decoder, after the attention softmax, used to compute the weighted average in the self-attention heads.
     * @param {Tensor} [output.cross_attentions] Attentions weights of the decoder's cross-attention layer, after the attention softmax, used to compute the weighted average in the cross-attention heads.
     */
    constructor({ logits, past_key_values, encoder_outputs, decoder_attentions = null, cross_attentions = null }) {
        super();
        this.logits = logits;
        this.past_key_values = past_key_values;
        this.encoder_outputs = encoder_outputs;
        this.decoder_attentions = decoder_attentions;
        this.cross_attentions = cross_attentions;
    }
}

/**
 * Base class for outputs of sentence classification models.
 */
export class SequenceClassifierOutput extends ModelOutput {
    /**
     * @param {Object} output The output of the model.
     * @param {Tensor} output.logits classification (or regression if config.num_labels==1) scores (before SoftMax).
     */
    constructor({ logits }) {
        super();
        this.logits = logits;
    }
}

/**
 * Base class for outputs of token classification models.
 */
export class TokenClassifierOutput extends ModelOutput {
    /**
     * @param {Object} output The output of the model.
     * @param {Tensor} output.logits Classification scores (before SoftMax).
     */
    constructor({ logits }) {
        super();
        this.logits = logits;
    }
}

/**
 * Base class for masked language models outputs.
 */
export class MaskedLMOutput extends ModelOutput {
    /**
     * @param {Object} output The output of the model.
     * @param {Tensor} output.logits Prediction scores of the language modeling head (scores for each vocabulary token before SoftMax).
     */
    constructor({ logits }) {
        super();
        this.logits = logits;
    }
}

/**
 * Base class for outputs of question answering models.
 */
export class QuestionAnsweringModelOutput extends ModelOutput {
    /**
     * @param {Object} output The output of the model.
     * @param {Tensor} output.start_logits Span-start scores (before SoftMax).
     * @param {Tensor} output.end_logits Span-end scores (before SoftMax).
     */
    constructor({ start_logits, end_logits }) {
        super();
        this.start_logits = start_logits;
        this.end_logits = end_logits;
    }
}


/**
 * Base class for causal language model (or autoregressive) outputs.
 */
export class CausalLMOutput extends ModelOutput {
    /**
     * @param {Object} output The output of the model.
     * @param {Tensor} output.logits Prediction scores of the language modeling head (scores for each vocabulary token before softmax).
     */
    constructor({ logits }) {
        super();
        this.logits = logits;
    }
}

/**
 * Base class for causal language model (or autoregressive) outputs.
 */
export class CausalLMOutputWithPast extends ModelOutput {
    /**
     * @param {Object} output The output of the model.
     * @param {Tensor} output.logits Prediction scores of the language modeling head (scores for each vocabulary token before softmax).
     * @param {Tensor} output.past_key_values Contains pre-computed hidden-states (key and values in the self-attention blocks)
     * that can be used (see `past_key_values` input) to speed up sequential decoding.
     */
    constructor({ logits, past_key_values }) {
        super();
        this.logits = logits;
        this.past_key_values = past_key_values;
    }
}

export class ImageMattingOutput extends ModelOutput {
    /**
     * @param {Object} output The output of the model.
     * @param {Tensor} output.alphas Estimated alpha values, of shape `(batch_size, num_channels, height, width)`.
     */
    constructor({ alphas }) {
        super();
        this.alphas = alphas;
    }
}<|MERGE_RESOLUTION|>--- conflicted
+++ resolved
@@ -687,15 +687,9 @@
     async dispose() {
         const promises = [];
         for (let key of Object.keys(this)) {
-<<<<<<< HEAD
             let item = this[key];
             // TODO improve check for ONNX session
             if (item?.handler?.dispose !== undefined) {
-=======
-            const item = this[key];
-            // @ts-ignore
-            if (item instanceof InferenceSession) {
->>>>>>> 7636a1c4
                 promises.push(item.handler.dispose())
             }
         }
