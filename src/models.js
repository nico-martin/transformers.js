
/**
 * @file Definitions of all models available in Transformers.js.
 * 
 * **Example:** Load and run an `AutoModel`.
 * 
 * ```javascript
 * import { AutoModel, AutoTokenizer } from '@xenova/transformers';
 *
 * let tokenizer = await AutoTokenizer.from_pretrained('Xenova/bert-base-uncased');
 * let model = await AutoModel.from_pretrained('Xenova/bert-base-uncased');
 *
 * let inputs = await tokenizer('I love transformers!');
 * let { logits } = await model(inputs);
 * // Tensor {
 * //     data: Float32Array(183132) [-7.117443084716797, -7.107812881469727, -7.092104911804199, ...]
 * //     dims: (3) [1, 6, 30522],
 * //     type: "float32",
 * //     size: 183132,
 * // }
 * ```
 * 
 * We also provide other `AutoModel`s (listed below), which you can use in the same way as the Python library. For example:
 * 
 * **Example:** Load and run an `AutoModelForSeq2SeqLM`.
 * ```javascript
 * import { AutoModelForSeq2SeqLM, AutoTokenizer } from '@xenova/transformers';
 * 
 * let tokenizer = await AutoTokenizer.from_pretrained('Xenova/t5-small');
 * let model = await AutoModelForSeq2SeqLM.from_pretrained('Xenova/t5-small');
 *
 * let { input_ids } = await tokenizer('translate English to German: I love transformers!');
 * let outputs = await model.generate(input_ids);
 * let decoded = tokenizer.decode(outputs[0], { skip_special_tokens: true });
 * // 'Ich liebe Transformatoren!'
 * ```
 * 
 * @module models
 */

import {
    AutoConfig,
} from './configs.js';

import {
    Callable,
    isIntegralNumber,
    isTypedArray,
    mergeArrays,
} from './utils/core.js';

import {
    getModelFile,
    getModelJSON,
} from './utils/hub.js';

import {
    LogitsProcessorList,
    GenerationConfig,
    ForceTokensLogitsProcessor,
    ForcedBOSTokenLogitsProcessor,
    ForcedEOSTokenLogitsProcessor,
    SuppressTokensAtBeginLogitsProcessor,
    WhisperTimeStampLogitsProcessor,
    NoRepeatNGramLogitsProcessor,
    RepetitionPenaltyLogitsProcessor,
    NoBadWordsLogitsProcessor,
    MinLengthLogitsProcessor,
    MinNewTokensLengthLogitsProcessor,

    Sampler,
} from './utils/generation.js';

import {
    cat,
    dynamicTimeWarping,
    mean,
    ones_like,
    stack,
    std_mean,
    Tensor,
} from './utils/tensor.js';

import { createInferenceSession, isONNXTensor, isONNXProxy } from './backends/onnx.js';
import { medianFilter } from './transformers.js';

//////////////////////////////////////////////////
// Model types: used internally
const MODEL_TYPES = {
    EncoderOnly: 0,
    EncoderDecoder: 1,
    Seq2Seq: 2,
    Vision2Seq: 3,
    DecoderOnly: 4,
    MaskGeneration: 5,
}
//////////////////////////////////////////////////


//////////////////////////////////////////////////
// Helper functions

// NOTE: These will be populated fully later
const MODEL_TYPE_MAPPING = new Map();
const MODEL_NAME_TO_CLASS_MAPPING = new Map();
const MODEL_CLASS_TO_NAME_MAPPING = new Map();


/**
 * Constructs an InferenceSession using a model file located at the specified path.
 * @param {string} pretrained_model_name_or_path The path to the directory containing the model file.
 * @param {string} fileName The name of the model file.
 * @param {import('./utils/hub.js').PretrainedOptions} options Additional options for loading the model.
 * @returns {Promise<Object>} A Promise that resolves to an InferenceSession object.
 * @private
 */
async function constructSession(pretrained_model_name_or_path, fileName, options) {
    // TODO add option for user to force specify their desired execution provider
    let modelFileName = `onnx/${fileName}${options.quantized ? '_quantized' : ''}.onnx`;
    let buffer = await getModelFile(pretrained_model_name_or_path, modelFileName, true, options);
<<<<<<< HEAD
    return await createInferenceSession(buffer);
=======

    try {
        let opt = options.session_options || {};

        // use default execution providers if application did not specify one
        if (opt.executionProviders === undefined) {
            opt.executionProviders = executionProviders;
        }

        // handle onnx external data files
        if (opt.externalData !== undefined) {
            for (let i = 0; i < opt.externalData.length; i++) {
                const ext = opt.externalData[i];
                // if the external data is a string, fetch the file and replace the string with its content
                if (typeof ext.data === "string") {
                    const ext_buffer = await getModelFile(pretrained_model_name_or_path, ext.data, true, options);
                    ext.data = ext_buffer;
                }
            }
        }
        return await InferenceSession.create(buffer, opt);
    } catch (err) {
        // if the session fails, let the application handle it. Ie. if webgpu fails and we
        // fallback to wasm, let the application decide if we want to use a quantized model, etc.
        throw err;
    }
>>>>>>> e800d370
}

/**
 * Validate model inputs
 * @param {Object} session The InferenceSession object that will be run.
 * @param {Object} inputs The inputs to check.
 * @returns {Record<string, Tensor>} The checked inputs.
 * @throws {Error} If any inputs are missing.
 * @private
 */
function validateInputs(session, inputs) {
    /**
     * NOTE: Create either a shallow or deep copy based on `onnx.wasm.proxy`
     * @type {Record<string, Tensor>}
     */
    const checkedInputs = Object.create(null);
    const missingInputs = [];
    for (const inputName of session.inputNames) {
        const tensor = inputs[inputName];
        // Rare case where one of the model's input names corresponds to a built-in
        // object name (e.g., toString), which would cause a simple (!tensor) check to fail,
        // because it's not undefined but a function.
        if (!(tensor instanceof Tensor)) {
            missingInputs.push(inputName);
            continue;
        }
        // NOTE: When `env.wasm.proxy is true` the tensor is moved across the Worker
        // boundary, transferring ownership to the worker and invalidating the tensor.
        // So, in this case, we simply sacrifice a clone for it.
        checkedInputs[inputName] = isONNXProxy() ? tensor.clone() : tensor;
    }
    if (missingInputs.length > 0) {
        throw new Error(
            `An error occurred during model execution: "Missing the following inputs: ${missingInputs.join(', ')}.`);
    }

    const numInputsProvided = Object.keys(inputs).length;
    const numInputsNeeded = session.inputNames.length;
    if (numInputsProvided > numInputsNeeded) {
        // No missing inputs, but too many inputs were provided.
        // Warn the user and ignore the extra inputs.
        let ignored = Object.keys(inputs).filter(inputName => !session.inputNames.includes(inputName));
        console.warn(`WARNING: Too many inputs were provided (${numInputsProvided} > ${numInputsNeeded}). The following inputs will be ignored: "${ignored.join(', ')}".`);
    }

    return checkedInputs;
}

/**
 * Executes an InferenceSession using the specified inputs.
 * NOTE: `inputs` must contain at least the input names of the model.
 *  - If additional inputs are passed, they will be ignored.
 *  - If inputs are missing, an error will be thrown.
 * 
 * @param {Object} session The InferenceSession object to run.
 * @param {Object} inputs An object that maps input names to input tensors.
 * @returns {Promise<Object>} A Promise that resolves to an object that maps output names to output tensors.
 * @private
 */
async function sessionRun(session, inputs) {
    const checkedInputs = validateInputs(session, inputs);
    try {
        // pass the original ort tensor
        const ortFeed = Object.fromEntries(Object.entries(checkedInputs).map(([k, v]) => [k, v.ort_tensor]));
        let output = await session.run(ortFeed);    
        output = replaceTensors(output);
        for (const [name, t] of Object.entries(checkedInputs)) {
            // if we use gpu buffers for kv_caches, we own them and need to dispose()
            if (name.startsWith('past_key_values')) {
                t.dispose();
            };
        }
        return output;
    } catch (e) {
        // This usually occurs when the inputs are of the wrong type.
        console.error(`An error occurred during model execution: "${e}".`);
        console.error('Inputs given to model:', checkedInputs);
        throw e;
    }
}

/**
 * Replaces ONNX Tensor objects with custom Tensor objects to support additional functions.
 * @param {Object} obj The object to replace tensor objects in.
 * @returns {Object} The object with tensor objects replaced by custom Tensor objects.
 * @private
 */
function replaceTensors(obj) {
    for (let prop in obj) {
        if (isONNXTensor(obj[prop])) {
            obj[prop] = new Tensor(obj[prop]);
        } else if (typeof obj[prop] === 'object') {
            replaceTensors(obj[prop]);
        }
    }
    return obj;
}


/**
 * Converts an array or Tensor of integers to an int64 Tensor.
 * @param {Array|Tensor} items The input integers to be converted.
 * @returns {Tensor} The int64 Tensor with the converted values.
 * @throws {Error} If the input array is empty or the input is a batched Tensor and not all sequences have the same length.
 * @private
 */
function toI64Tensor(items) {
    if (items instanceof Tensor) {
        return items;
    }
    // items is an array
    if (items.length === 0) {
        throw Error("items must be non-empty");
    }

    if (Array.isArray(items[0])) {
        // batched
        if (items.some(x => x.length !== items[0].length)) {
            throw Error("Unable to create tensor, you should probably activate truncation and/or padding with 'padding=True' and/or 'truncation=True' to have batched tensors with the same length.")
        }

        return new Tensor('int64',
            BigInt64Array.from(items.flat().map(x => BigInt(x))),
            [items.length, items[0].length]
        );
    } else {
        //flat
        return new Tensor('int64',
            BigInt64Array.from(items.map(x => BigInt(x))),
            [1, items.length]
        );
    }
}

/**
 * Prepares an attention mask for a sequence of tokens based on configuration options.
 * @param {Object} self The calling object instance.
 * @param {Tensor} tokens The input tokens.
 * @returns {Tensor} The attention mask tensor.
 * @private
 */
function prepareAttentionMask(self, tokens) {

    // Prepare attention mask
    let pad_token_id = self.config.pad_token_id ?? null;
    let eos_token_id = self.config.eos_token_id ?? null;
    if (isIntegralNumber(eos_token_id)) {
        eos_token_id = [eos_token_id];
    }

    let is_pad_token_in_inputs = tokens.indexOf(pad_token_id) !== -1;
    let is_pad_token_not_equal_to_eos_token_id = (eos_token_id === null) || !eos_token_id.includes(pad_token_id)

    if (is_pad_token_in_inputs && is_pad_token_not_equal_to_eos_token_id) {
        let data = BigInt64Array.from(
            // Note: != so that int matches bigint
            // @ts-ignore
            tokens.data.map(x => x != pad_token_id)
        )
        return new Tensor('int64', data, tokens.dims)
    } else {
        return ones_like(tokens);
    }
}

/**
 * Add position IDs to the feeds object.
 * @param {Object} session The inference session.
 * @param {Object} feeds The input to the model.
 * @param {boolean} use_cache_branch Whether to use the cache branch of the model.
 * @returns {void}
 * @private
 */
function preparePositionIds(session, feeds, use_cache_branch) {
    if (!session.inputNames.includes('position_ids')) return;

    const data = new BigInt64Array(feeds.attention_mask.data.length);

    // Compute cumulative sum of the attention mask along the sequence length dimension
    for (let i = 0; i < feeds.attention_mask.dims[0]; ++i) {
        let start = i * feeds.attention_mask.dims[1];
        let sum = BigInt(0);
        for (let j = 0; j < feeds.attention_mask.dims[1]; ++j) {
            const index = start + j;
            if (feeds.attention_mask.data[index] === 0n) {
                data[index] = BigInt(1);
            } else { // === 1n
                data[index] = sum;
                sum += feeds.attention_mask.data[index];
            }
        }
    }

    feeds.position_ids = new Tensor('int64', data, feeds.attention_mask.dims);

    if (use_cache_branch) {
        feeds.position_ids = feeds.position_ids.slice(null, -1).unsqueeze_(-1);
    }
}

/**
 * Creates a boolean tensor with a single value.
 * @param {boolean} value The value of the tensor.
 * @returns {Tensor} The boolean tensor.
 * @private
 */
function boolTensor(value) {
    return new Tensor('bool', [value], [1]);
}

// JS doesn't support mixins, so we define some reused functions here, and allow "this" to be passed in
/**
 * Perform forward pass on the seq2seq model (both encoder and decoder).
 * @param {Object} self The seq2seq model object.
 * @param {Object} model_inputs The input object for the model containing encoder and decoder inputs.
 * @returns {Promise<Seq2SeqLMOutput>} Promise that resolves with the output of the seq2seq model.
 * @private
 */
async function seq2seqForward(self, model_inputs) {

    let { encoder_outputs, past_key_values } = model_inputs;

    if (!encoder_outputs) {
        // Encoder outputs are not given, so we must compute them.
        encoder_outputs = (await encoderForward(self, model_inputs)).last_hidden_state;
    }
    let decoderFeeds = {
        input_ids: model_inputs.decoder_input_ids,
        encoder_hidden_states: encoder_outputs,
    };
    const use_cache_branch = !!past_key_values;

    if (self.decoder_merged_session.inputNames.includes('use_cache_branch')) {
        decoderFeeds.use_cache_branch = boolTensor(use_cache_branch);
    }

    if (self.decoder_merged_session.inputNames.includes('encoder_attention_mask')) {
        decoderFeeds.encoder_attention_mask = model_inputs.attention_mask
    }

    preparePositionIds(self.decoder_merged_session, decoderFeeds, use_cache_branch);
    self.addPastKeyValues(decoderFeeds, past_key_values);

    const decoderResults = await sessionRun(self.decoder_merged_session, decoderFeeds);
    let logits = decoderResults.logits;
    past_key_values = self.getPastKeyValues(decoderResults, past_key_values);

    // Get cross attention and/or decoder attentions if they are present
    const attns = self.getAttentions(decoderResults);

    return new Seq2SeqLMOutput({ logits, past_key_values, encoder_outputs, ...attns });
}

/**
 * Start the beam search process for the seq2seq model.
 * @param {PreTrainedModel} self The seq2seq model object.
 * @param {Tensor} inputTokenIds Array of input token ids for each input sequence.
 * @param {Object} generation_config The generation config.
 * @param {number} numOutputTokens The maximum number of output tokens for the model.
 * @returns {Object[]} Array of beam search objects.
 * @private
 */
function seq2seqStartBeams(self, inputTokenIds, generation_config, numOutputTokens) {
    let beams = [];
    let beamId = 0;

    // @ts-ignore
    const requires_attention_mask = self.requires_attention_mask ?? true;

    // decoder_input_ids == output_token_ids
    let decoder_input_ids =
        generation_config.decoder_input_ids
        ?? generation_config.decoder_start_token_id
        ?? generation_config.bos_token_id
        ?? generation_config.eos_token_id;

    // Support input as tensor or list
    // TODO support batched decoder_input_ids
    if (decoder_input_ids instanceof Tensor) {
        decoder_input_ids = decoder_input_ids.tolist().flat();
    } else if (!Array.isArray(decoder_input_ids)) {
        decoder_input_ids = [decoder_input_ids];
    }

    for (let tokens of inputTokenIds) {
        // TODO: Improve
        // Currently, just add back batch dimension.
        // In future, allow for true parallel execution
        tokens.dims = [1, ...tokens.dims]

        // Create beam
        let start = {
            inputs: tokens,
            encoder_outputs: null,
            prev_model_outputs: null,

            output_token_ids: decoder_input_ids,
            done: false,
            score: 0,
            id: beamId++ // assign unique id to beams
        }

        if (requires_attention_mask) {
            start.attention_mask = prepareAttentionMask(self, tokens);
        }

        beams.push(start);
    }

    return beams;
}

/**
 * Run beam search on the seq2seq model for a single beam.
 * @param {PreTrainedModel} self The seq2seq model object.
 * @param {Object} beam The beam search object for which to run the model.
 * @param {Object} options options
 * @param {string} [options.input_name='input_ids'] The name of the input tensor for the encoder.
 * @returns {Promise<Object>} Promise that resolves with the output of the seq2seq model for the given beam.
 * @private
 */
async function seq2seqRunBeam(self, beam) {
    const input_name = self.main_input_name;

    let decoder_input_ids = beam.output_token_ids;
    if (beam.prev_model_outputs) {
        // After the first step, `prev_model_outputs` won't be null.
        // So, we cut decoder_input_ids if past is used
        decoder_input_ids = decoder_input_ids.slice(-1);
    }

    // 1. Prepare
    let model_inputs = {
        [input_name]: beam.inputs,
        decoder_input_ids: toI64Tensor(decoder_input_ids),
        encoder_outputs: beam.encoder_outputs,
        past_key_values: beam.prev_model_outputs?.past_key_values,
    }
    if (beam.attention_mask) {
        model_inputs.attention_mask = beam.attention_mask
    }

    // 2. Run
    let output = await self.forward(model_inputs);

    // 3. Update
    beam.prev_model_outputs = output;
    beam.encoder_outputs = output.encoder_outputs;

    return output;
}

/**
 * Update a beam with a new token ID.
 * @param {Object} beam The beam to update.
 * @param {number} newTokenId The new token ID to add to the beam's output.
 * @private
 */
function seq2seqUpdatebeam(beam, newTokenId) {
    beam.output_token_ids = [...beam.output_token_ids, newTokenId];
}

/**
 * Forward pass of an encoder model.
 * @param {Object} self The encoder model.
 * @param {Object} model_inputs The input data to be used for the forward pass.
 * @returns {Promise<Object>} Promise that resolves with an object containing the model's outputs.
 * @private
 */
async function encoderForward(self, model_inputs) {
    const encoderFeeds = Object.create(null);
    for (const key of self.session.inputNames) {
        encoderFeeds[key] = model_inputs[key];
    }
    if (self.session.inputNames.includes('token_type_ids') && !encoderFeeds.token_type_ids) {
        // Assign default `token_type_ids` (all zeroes) to the `encoderFeeds` if the model expects it,
        // but they weren't created by the tokenizer.
        encoderFeeds.token_type_ids = new Tensor(
            'int64',
            new BigInt64Array(encoderFeeds.input_ids.data.length),
            encoderFeeds.input_ids.dims
        )
    }
    return await sessionRun(self.session, encoderFeeds);
}


/**
 * Forward pass of a decoder model.
 * @param {Object} self The decoder model.
 * @param {Object} model_inputs The input data to be used for the forward pass.
 * @returns {Promise<Object>} Promise that resolves with an object containing the logits and past key values.
 * @private
 */
async function decoderForward(self, model_inputs) {
    let { input_ids, past_key_values, attention_mask } = model_inputs;
    let decoderFeeds = {
        input_ids: input_ids,
        attention_mask: attention_mask ?? prepareAttentionMask(self, input_ids),
    }
    const use_cache_branch = !!past_key_values;

    if (self.session.inputNames.includes('use_cache_branch')) {
        decoderFeeds.use_cache_branch = boolTensor(use_cache_branch);
    }

    preparePositionIds(self.session, decoderFeeds, use_cache_branch);

    self.addPastKeyValues(decoderFeeds, past_key_values);

    let decoderResults = await sessionRun(self.session, decoderFeeds);

    let logits = decoderResults.logits;

    past_key_values = self.getPastKeyValues(decoderResults, past_key_values);
    return { logits, past_key_values };
}

/**
 * Starts the generation of text by initializing the beams for the given input token IDs.
 * @param {Object} self The text generation model object.
 * @param {Tensor} inputTokenIds An tensor of input token IDs to generate text from.
 * @param {Object} generation_config The generation config.
 * @param {number} numOutputTokens The maximum number of tokens to generate for each beam.
 * @param {Tensor} [inputs_attention_mask] The attention mask tensor for the input token IDs.
 * @returns {Object[]} An array of beams initialized with the given inputs and parameters.
 * @private
 */
function decoderStartBeams(self, inputTokenIds, generation_config, numOutputTokens, inputs_attention_mask) {
    let beams = [];

    let beamId = 0;
    for (let tokens of inputTokenIds) {
        let output_token_ids = tokens.tolist().map(Number);

        // TODO: Improve
        // Currently, just add back batch dimension.
        // In future, allow for true parallel execution
        tokens.dims = [1, ...tokens.dims]

        let attn_mask;
        if (inputs_attention_mask) {
            attn_mask = inputs_attention_mask[beamId];
            attn_mask.dims = [1, ...attn_mask.dims]

        } else {
            attn_mask = prepareAttentionMask(self, tokens)
        }

        let start = {
            input: tokens,
            model_input_ids: tokens,
            attention_mask: attn_mask,
            prev_model_outputs: null,

            output_token_ids: output_token_ids,
            num_output_tokens: numOutputTokens,

            done: false,
            score: 0,
            id: beamId++ // assign unique id to beams
        }

        beams.push(start);
    }
    return beams;
}

/**
 * Runs a single step of the text generation process for a given beam.
 *
 * @param {Object} self The decoder object.
 * @param {Object} beam The beam to run.
 * @param {Tensor} beam.input The input tensor.
 * @param {Tensor} beam.model_input_ids The input ids to the model.
 * @param {Tensor} beam.attention_mask The attention mask.
 * @param {Object} beam.prev_model_outputs The past key values.
 * @param {number[]} beam.output_token_ids The output token ids.
 * @returns {Promise<Object>} The output of the generation step.
 * @private
 */
async function decoderRunBeam(self, beam) {
    let attnMaskData = new BigInt64Array(beam.output_token_ids.length).fill(1n)

    // 1. Prepare
    let model_inputs = {
        input_ids: beam.model_input_ids,
        attention_mask: new Tensor(
            'int64',
            attnMaskData,
            [1, attnMaskData.length]
        ),
        past_key_values: beam.prev_model_outputs?.past_key_values,
    }

    // 2. Run
    let output = await self.forward(model_inputs);

    // 3. Update
    beam.prev_model_outputs = output;

    return output;
}

/**
 * Update a beam with a new token ID.
 * @param {Object} beam The beam to update.
 * @param {number} newTokenId The new token ID to add to the beam's output.
 * @private
 */
function decoderUpdatebeam(beam, newTokenId) {
    beam.output_token_ids = [...beam.output_token_ids, newTokenId];
    beam.model_input_ids = new Tensor('int64', [BigInt(newTokenId)], [1, 1]);
}

//////////////////////////////////////////////////

//////////////////////////////////////////////////
/**
 * A base class for pre-trained models that provides the model configuration and an ONNX session.
 */
export class PreTrainedModel extends Callable {
    main_input_name = 'input_ids';

    /**
     * Creates a new instance of the `PreTrainedModel` class.
     * @param {Object} config The model configuration.
     * @param {any} session session for the model.
     */
    constructor(config, session) {
        super();

        this.config = config;
        this.session = session;

        const modelName = MODEL_CLASS_TO_NAME_MAPPING.get(this.constructor);
        const modelType = MODEL_TYPE_MAPPING.get(modelName);

        this.can_generate = false;
        this._runBeam = null;
        this._getStartBeams = null;
        this._updateBeam = null;
        this._forward = null;
        if (modelType === MODEL_TYPES.DecoderOnly) {
            this.can_generate = true;

            this._runBeam = decoderRunBeam;
            this._getStartBeams = decoderStartBeams;
            this._updateBeam = decoderUpdatebeam;
            this._forward = decoderForward;

        } else if (modelType === MODEL_TYPES.Seq2Seq || modelType === MODEL_TYPES.Vision2Seq) {
            this.can_generate = true;

            this._runBeam = seq2seqRunBeam;
            this._getStartBeams = seq2seqStartBeams;
            this._updateBeam = seq2seqUpdatebeam;
            this._forward = seq2seqForward;

        } else if (modelType === MODEL_TYPES.EncoderDecoder) {
            this._forward = encoderForward;

        } else { // should be MODEL_TYPES.EncoderOnly
            this._forward = encoderForward;
        }
    }

    /**
    * Disposes of all the ONNX sessions that were created during inference.
    * @returns {Promise<unknown[]>} An array of promises, one for each ONNX session that is being disposed.
    * @todo Use https://developer.mozilla.org/en-US/docs/Web/JavaScript/Reference/Global_Objects/FinalizationRegistry
    */
    async dispose() {
        const promises = [];
        for (let key of Object.keys(this)) {
            let item = this[key];
            // TODO improve check for ONNX session
            if (item?.handler?.dispose !== undefined) {
                promises.push(item.handler.dispose())
            }
        }
        return await Promise.all(promises);
    }

    /**
     * Instantiate one of the model classes of the library from a pretrained model.
     * 
     * The model class to instantiate is selected based on the `model_type` property of the config object
     * (either passed as an argument or loaded from `pretrained_model_name_or_path` if possible)
     * 
     * @param {string} pretrained_model_name_or_path The name or path of the pretrained model. Can be either:
     * - A string, the *model id* of a pretrained model hosted inside a model repo on huggingface.co.
     *   Valid model ids can be located at the root-level, like `bert-base-uncased`, or namespaced under a
     *   user or organization name, like `dbmdz/bert-base-german-cased`.
     * - A path to a *directory* containing model weights, e.g., `./my_model_directory/`.
     * @param {import('./utils/hub.js').PretrainedOptions} options Additional options for loading the model.
     * 
     * @returns {Promise<PreTrainedModel>} A new instance of the `PreTrainedModel` class.
     */
    static async from_pretrained(pretrained_model_name_or_path, {
        quantized = true,
        progress_callback = null,
        config = null,
        cache_dir = null,
        local_files_only = false,
        revision = 'main',
        model_file_name = null,
        session_options = {},
    } = {}) {

        let options = {
            quantized,
            progress_callback,
            config,
            cache_dir,
            local_files_only,
            revision,
            model_file_name,
            session_options,
        }

        const modelName = MODEL_CLASS_TO_NAME_MAPPING.get(this);
        const modelType = MODEL_TYPE_MAPPING.get(modelName);

        let info;
        if (modelType === MODEL_TYPES.DecoderOnly) {
            info = await Promise.all([
                AutoConfig.from_pretrained(pretrained_model_name_or_path, options),
                constructSession(pretrained_model_name_or_path, options.model_file_name ?? 'decoder_model_merged', options),
                getModelJSON(pretrained_model_name_or_path, 'generation_config.json', false, options),
            ]);

        } else if (modelType === MODEL_TYPES.Seq2Seq || modelType === MODEL_TYPES.Vision2Seq) {
            info = await Promise.all([
                AutoConfig.from_pretrained(pretrained_model_name_or_path, options),
                constructSession(pretrained_model_name_or_path, 'encoder_model', options),
                constructSession(pretrained_model_name_or_path, 'decoder_model_merged', options),
                getModelJSON(pretrained_model_name_or_path, 'generation_config.json', false, options),
            ]);

        } else if (modelType === MODEL_TYPES.MaskGeneration) {
            info = await Promise.all([
                AutoConfig.from_pretrained(pretrained_model_name_or_path, options),
                constructSession(pretrained_model_name_or_path, 'vision_encoder', options),
                constructSession(pretrained_model_name_or_path, 'prompt_encoder_mask_decoder', options),
            ]);

        } else if (modelType === MODEL_TYPES.EncoderDecoder) {
            info = await Promise.all([
                AutoConfig.from_pretrained(pretrained_model_name_or_path, options),
                constructSession(pretrained_model_name_or_path, 'encoder_model', options),
                constructSession(pretrained_model_name_or_path, 'decoder_model_merged', options),
            ]);

        } else { // should be MODEL_TYPES.EncoderOnly
            if (modelType !== MODEL_TYPES.EncoderOnly) {
                console.warn(`Model type for '${modelName ?? config?.model_type}' not found, assuming encoder-only architecture. Please report this at https://github.com/xenova/transformers.js/issues/new/choose.`)
            }
            info = await Promise.all([
                AutoConfig.from_pretrained(pretrained_model_name_or_path, options),
                constructSession(pretrained_model_name_or_path, options.model_file_name ?? 'model', options)
            ]);
        }

        // @ts-ignore
        return new this(...info);
    }

    /**
     * Runs the model with the provided inputs
     * @param {Object} model_inputs Object containing input tensors
     * @returns {Promise<Object>} Object containing output tensors
     */
    async _call(model_inputs) {
        return await this.forward(model_inputs);
    }

    /**
     * Forward method for a pretrained model. If not overridden by a subclass, the correct forward method
     * will be chosen based on the model type.
     * @param {Object} model_inputs The input data to the model in the format specified in the ONNX model.
     * @returns {Promise<Object>} The output data from the model in the format specified in the ONNX model.
     * @throws {Error} This method must be implemented in subclasses.
     */
    async forward(model_inputs) {
        return await this._forward(this, model_inputs);
    }

    /**
     * @param {import('./utils/generation.js').GenerationConfigType} generation_config 
     * @param {number} input_ids_seq_length The starting sequence length for the input ids.
     * @returns {LogitsProcessorList}
     * @private
     */
    _get_logits_processor(
        generation_config,
        input_ids_seq_length,
        // encoder_input_ids, TODO
        // prefix_allowed_tokens_fn, TODO
        logits_processor = null
    ) {
        const processors = new LogitsProcessorList();

        // if (generation_config.diversity_penalty !== null && generation_config.diversity_penalty > 0.0) {
        //     processors.push(new HammingDiversityLogitsProcessor(
        //         generation_config.diversity_penalty,
        //         generation_config.num_beams,
        //         generation_config.num_beam_groups
        //     ));
        // }

        // if (generation_config.encoder_repetition_penalty !== null && generation_config.encoder_repetition_penalty !== 1.0) {
        //     processors.push(new EncoderRepetitionPenaltyLogitsProcessor(
        //         generation_config.encoder_repetition_penalty,
        //         encoder_input_ids
        //     ));
        // }

        if (generation_config.repetition_penalty !== null && generation_config.repetition_penalty !== 1.0) {
            processors.push(new RepetitionPenaltyLogitsProcessor(generation_config.repetition_penalty));
        }

        if (generation_config.no_repeat_ngram_size !== null && generation_config.no_repeat_ngram_size > 0) {
            processors.push(new NoRepeatNGramLogitsProcessor(generation_config.no_repeat_ngram_size));
        }

        // if (generation_config.encoder_no_repeat_ngram_size !== null && generation_config.encoder_no_repeat_ngram_size > 0) {
        //     if (this.config.is_encoder_decoder) {
        //         processors.push(new EncoderNoRepeatNGramLogitsProcessor(
        //             generation_config.encoder_no_repeat_ngram_size,
        //             encoder_input_ids
        //         ));
        //     } else {
        //         throw new Error("It's impossible to use `encoder_no_repeat_ngram_size` with decoder-only architecture");
        //     }
        // }

        if (generation_config.bad_words_ids !== null) {
            processors.push(new NoBadWordsLogitsProcessor(generation_config.bad_words_ids, generation_config.eos_token_id));
        }

        if (generation_config.min_length !== null && generation_config.eos_token_id !== null && generation_config.min_length > 0) {
            processors.push(new MinLengthLogitsProcessor(generation_config.min_length, generation_config.eos_token_id));
        }

        if (generation_config.min_new_tokens !== null && generation_config.eos_token_id !== null && generation_config.min_new_tokens > 0) {
            processors.push(new MinNewTokensLengthLogitsProcessor(
                input_ids_seq_length,
                generation_config.min_new_tokens,
                generation_config.eos_token_id
            ));
        }

        // if (prefix_allowed_tokens_fn !== null) {
        //     processors.push(new PrefixConstrainedLogitsProcessor(
        //         prefix_allowed_tokens_fn,
        //         generation_config.num_beams / generation_config.num_beam_groups
        //     ));
        // }


        if (generation_config.forced_bos_token_id !== null) {
            processors.push(new ForcedBOSTokenLogitsProcessor(generation_config.forced_bos_token_id));
        }

        if (generation_config.forced_eos_token_id !== null) {
            processors.push(new ForcedEOSTokenLogitsProcessor(
                generation_config.max_length,
                generation_config.forced_eos_token_id
            ));
        }

        // if (generation_config.remove_invalid_values === true) {
        //     processors.push(new InfNanRemoveLogitsProcessor());
        // }

        // if (generation_config.exponential_decay_length_penalty !== null) {
        //     processors.push(new ExponentialDecayLengthPenalty(
        //         generation_config.exponential_decay_length_penalty,
        //         generation_config.eos_token_id,
        //         input_ids_seq_length
        //     ));
        // }

        // if (generation_config.suppress_tokens !== null) {
        //     processors.push(new SuppressTokensLogitsProcessor(generation_config.suppress_tokens));
        // }

        if (generation_config.begin_suppress_tokens !== null) {
            let begin_index = (input_ids_seq_length > 1 || generation_config.forced_bos_token_id === null)
                ? input_ids_seq_length
                : input_ids_seq_length + 1;

            if (generation_config.forced_decoder_ids !== null) {
                // generation starts after the last token that is forced
                begin_index += generation_config.forced_decoder_ids[generation_config.forced_decoder_ids.length - 1][0];
            }
            processors.push(new SuppressTokensAtBeginLogitsProcessor(generation_config.begin_suppress_tokens, begin_index));
        }

        if (generation_config.forced_decoder_ids !== null) {
            processors.push(new ForceTokensLogitsProcessor(generation_config.forced_decoder_ids));
        }

        if (logits_processor !== null) {
            processors.extend(logits_processor)
        }

        // `LogitNormalization` should always be the last logit processor, when present
        // if (generation_config.renormalize_logits === true) {
        //     processors.push(new LogitNormalization());
        // }

        return processors;
    }

    /**
     * This function merges multiple generation configs together to form a final generation config to be used by the model for text generation.
     * It first creates an empty `GenerationConfig` object, then it applies the model's own `generation_config` property to it. Finally, if a `generation_config` object was passed in the arguments, it overwrites the corresponding properties in the final config with those of the passed config object.
     * @param {import('./utils/generation.js').GenerationConfigType} generation_config A `GenerationConfig` object containing generation parameters.
     * @returns {import('./utils/generation.js').GenerationConfigType} The final generation config object to be used by the model for text generation.
     */
    _get_generation_config(generation_config) {
        // Create empty generation config (contains defaults)
        // We pass `this.config` so that if `eos_token_id` or `bos_token_id` exist in the model's config, we will use them
        let gen_config = new GenerationConfig(this.config);

        // Apply model's generation config, if it exists
        if ('generation_config' in this) {
            Object.assign(gen_config, this.generation_config);
        }

        // Finally, use any generation config specified by the user
        // when calling `generate`
        if (generation_config !== null) {
            Object.assign(gen_config, generation_config);
        }
        return gen_config;
    }

    /**
     * @typedef {import('./utils/maths.js').TypedArray} TypedArray
     */

    /**
     * @typedef {{ sequences: Tensor, decoder_attentions: Tensor, cross_attentions: Tensor }} EncoderDecoderOutput
     * @typedef {Object} DecoderOutput
     * 
     * Generates text based on the given inputs and generation configuration using the model.
     * @param {Tensor|Array|TypedArray} inputs An array of input token IDs.
     * @param {Object|GenerationConfig|null} generation_config The generation configuration to use. If null, default configuration will be used.
     * @param {Object|null} logits_processor An optional logits processor to use. If null, a new LogitsProcessorList instance will be created.
     * @param {Object} options options
     * @param {Object} [options.inputs_attention_mask=null] An optional attention mask for the inputs.
     * @returns {Promise<number[][]|EncoderDecoderOutput|DecoderOutput>} An array of generated output sequences, where each sequence is an array of token IDs.
     * @throws {Error} Throws an error if the inputs array is empty.
     */
    async generate(
        inputs,
        generation_config = null,
        logits_processor = null,
        {
            inputs_attention_mask = null
        } = {},
    ) {
        if (!this.can_generate) {
            const modelName = MODEL_CLASS_TO_NAME_MAPPING.get(this.constructor);
            let errorMessage = `The current model class (${modelName}) is not compatible with \`.generate()\`, as it doesn't have a language model head.`

            const modelType = this.config.model_type;
            const possibleInfo =
                MODEL_WITH_LM_HEAD_MAPPING_NAMES.get(modelType)
                ?? MODEL_FOR_SEQ_TO_SEQ_CAUSAL_LM_MAPPING_NAMES.get(modelType)
                ?? MODEL_FOR_SPEECH_SEQ_2_SEQ_MAPPING_NAMES.get(modelType)
                // ?? MODEL_FOR_TEXT_TO_SPECTROGRAM_MAPPING_NAMES.get(modelType) // TODO
                ?? MODEL_FOR_VISION_2_SEQ_MAPPING_NAMES.get(modelType);

            if (possibleInfo) {
                // TODO: support multiple possible classes
                errorMessage += ` Please use the following class instead: '${possibleInfo[0]}'`;
            }
            throw Error(errorMessage);
        }

        if (!(inputs instanceof Tensor) && !isTypedArray(inputs) && !Array.isArray(inputs)) {
            throw Error(`\`inputs\` must be a Tensor, TypedArray, or Array, but is "${inputs.constructor.name}".`);
        }

        let input_ids_seq_length;

        // Prepare `input_ids` which will be used for auto-regressive generation
        // TODO: Update to align with HF transformers' implementation
        if (this.config.is_encoder_decoder) {
            // Generating from the encoder outputs
            input_ids_seq_length = 0;

        } else {
            input_ids_seq_length = inputs instanceof Tensor ? inputs.dims.at(-1) : inputs.length;

            // decoder-only
            if (input_ids_seq_length === 0) {
                throw Error("Must supply a non-empty array of input token ids.")
            }
        }

        // Update generation config with defaults
        generation_config = this._get_generation_config(generation_config);

        logits_processor = logits_processor ?? new LogitsProcessorList()

        // Update logits processor
        logits_processor = this._get_logits_processor(
            generation_config,
            input_ids_seq_length,
            logits_processor
        )

        /** @type {number[]} */
        let eos_token_ids = generation_config.eos_token_id;
        if (eos_token_ids !== null && !Array.isArray(eos_token_ids)) {
            eos_token_ids = [eos_token_ids];
        }

        // TODO implement early_stopping
        // https://huggingface.co/blog/how-to-generate

        let numOutputTokens = 1;
        const maxOutputTokens = numOutputTokens + (generation_config.max_new_tokens ?? Infinity);

        // Only use max length if max_new_tokens is not provided
        const useMaxLength = Number.isInteger(generation_config.max_length) && (generation_config.max_new_tokens ?? null) === null;
        let sampler = Sampler.getSampler(generation_config);

        // @ts-ignore
        let beams = this.getStartBeams(inputs, generation_config, numOutputTokens, inputs_attention_mask);

        while (beams.some(x => !x.done) && numOutputTokens < maxOutputTokens) {
            let newest_beams = [];
            for (let beam of beams) {
                if (beam.done) {
                    // Add this beam back into the pool
                    newest_beams.push(beam);
                    continue
                }
                if (useMaxLength && beam.output_token_ids.length >= generation_config.max_length) {
                    // Set this beam to done and add it back into the pool
                    beam.done = true;
                    newest_beams.push(beam);
                    continue
                }

                // @ts-ignore
                let output = await this.runBeam(beam);

                // add attentions/scores to beam only if user requested
                if (generation_config.output_attentions) {
                    this.addAttentionsToBeam(beam, output);
                }
                if (generation_config.output_scores) {
                    // TODO add
                }

                // Logits are of the form [batch_size, out_seq_length, vocab_size]
                // In most cases, this will be [batch_size, 1, vocab_size]
                // So, we select the last token's logits:
                // (equivalent to `logits = outputs.logits[:, -1, :]`)
                let logits = output.logits.slice(null, -1, null);

                // Apply logits processor
                logits_processor(beam.output_token_ids, logits);

                let sampledTokens = sampler(logits);
                for (let [newTokenId, logProb] of sampledTokens) {
                    // use previous beam as a starting point
                    let newBeam = { ...beam };

                    // update new beam
                    // @ts-ignore
                    this.updateBeam(newBeam, newTokenId);

                    newBeam.score += logProb;

                    if (eos_token_ids && eos_token_ids.includes(newTokenId)) {
                        newBeam.done = true;
                    }

                    newest_beams.push(newBeam);
                }
            }
            ++numOutputTokens;

            // Next, we get the best beams, per ID
            newest_beams = this.groupBeams(newest_beams).map(
                group => group
                    .sort((a, b) => b.score - a.score)      // sort by score
                    .slice(0, generation_config.num_beams)  // remove outside beam width
            );

            // Flatten beams
            beams = newest_beams.flat();

            // Run callback
            if (generation_config.callback_function) {
                generation_config.callback_function(beams);
            }
        }

        // TODO: Ensure that we can return non-batched outputs

        const groupedBeams = this.groupBeams(beams);

        const getFlattened = (key) => groupedBeams.map(
            batch => {
                if (generation_config.num_return_sequences > 1) {
                    return batch.slice(0, generation_config.num_return_sequences).map(x => x[key]);
                } else {
                    return [batch[0][key]];
                }
            }
        ).flat(); // Flatten across batches (depth=1)

        const sequences = getFlattened('output_token_ids'); // [1, seqLength]

        if (generation_config.return_dict_in_generate) {
            // NOTE: `decoder_attentions` and `cross_attentions` should be:
            //    list (one element for each generated token)
            //    of list (one element for each layer of the decoder)
            //    of torch.FloatTensor of shape (batch_size, num_heads, generated_length, sequence_length)
            // However, since we are only generating one batch at a time, they are of the form:
            //   list (batches)
            //   of list (one element for each generated token)
            //   of list (one element for each layer of the decoder)
            //   of torch.FloatTensor of shape (1, num_heads, generated_length, sequence_length)
            // 
            // TODO: In future (when true parallelism, we should be able to return the correct shape)

            const decoder_attentions = getFlattened('decoder_attentions');
            const cross_attentions = getFlattened('cross_attentions');

            return {
                sequences,

                decoder_attentions,
                cross_attentions,
            }
        } else {
            return sequences;
        }
    }

    /**
     * Helper function to add attentions to beam
     * @param {Object} beam 
     * @param {Object} output
     * @private 
     */
    addAttentionsToBeam(beam, output) {
        if (this.config.is_encoder_decoder) {
            if (!output.cross_attentions || output.cross_attentions.length === 0) {
                throw Error(
                    "`output_attentions` is true, but the model did not produce cross-attentions. " +
                    "This is most likely because the model was not exported with `output_attentions=True`."
                )
            }
            if (!beam.cross_attentions) {
                beam.cross_attentions = [];
            }
            beam.cross_attentions.push(output.cross_attentions);
        }

        if (!output.decoder_attentions || output.decoder_attentions.length === 0) {
            throw Error(
                "`output_attentions` is true, but the model did not produce decoder-attentions. " +
                "This is most likely because the model was not exported with `output_attentions=True`."
            )
        }
        if (!beam.decoder_attentions) {
            beam.decoder_attentions = [];
        }
        beam.decoder_attentions.push(output.decoder_attentions);
    }

    /**
     * Groups an array of beam objects by their ids.
     *
     * @param {Array} beams The array of beam objects to group.
     * @returns {Array} An array of arrays, where each inner array contains beam objects with the same id.
     */
    groupBeams(beams) {
        // Group beams by their ids
        const groups = Object.create(null);
        for (const obj of beams) {
            if (groups[obj.id] === undefined) {
                groups[obj.id] = [obj];
            } else {
                groups[obj.id].push(obj);
            }
        }

        return Object.values(groups);
    }

    /**
     * Returns an object containing past key values from the given decoder results object.
     *
     * @param {Object} decoderResults The decoder results object.
     * @param {Object} pastKeyValues The previous past key values.
     * @returns {Object} An object containing past key values.
     */
    getPastKeyValues(decoderResults, pastKeyValues) {

        const pkvs = Object.create(null);

        for (const name in decoderResults) {
            if (name.startsWith('present')) {
                let newName = name.replace('present', 'past_key_values');

                if (pastKeyValues && name.includes('encoder')) {
                    // Optimization introduced by optimum to reuse past key values. So, we just replace the constant
                    // outputs with the previous past key values.
                    // https://github.com/huggingface/optimum/blob/0bf2c05fb7e1182b52d21b703cfc95fd9e4ea3dc/optimum/onnxruntime/base.py#L677-L704
                    pkvs[newName] = pastKeyValues[newName];
                } else {
                    pkvs[newName] = decoderResults[name];
                }
            }
        }
        return pkvs;
    }

    /**
     * Returns an object containing attentions from the given decoder results object.
     *
     * @param {Object} decoderResults The decoder results object.
     * @returns {Object} An object containing attentions.
     */
    getAttentions(decoderResults) {
        const attns = Object.create(null);

        for (const attnName of ['cross_attentions', 'decoder_attentions']) {
            const result = [];
            for (const name in decoderResults) {
                if (name.startsWith(attnName)) {
                    const index = name.split('.').pop()
                    result[index] = decoderResults[name];
                }
            }
            attns[attnName] = result;
        }
        return attns;
    }

    /**
     * Adds past key values to the decoder feeds object. If pastKeyValues is null, creates new tensors for past key values.
     *
     * @param {Object} decoderFeeds The decoder feeds object to add past key values to.
     * @param {Object} pastKeyValues An object containing past key values.
     */
    addPastKeyValues(decoderFeeds, pastKeyValues) {
        if (pastKeyValues) {
            Object.assign(decoderFeeds, pastKeyValues)
        } else {
            // TODO support batches (i.e., batch_size > 1)
            const batch_size = 1;
            const dtype = this.config.precision || 'float32';
            const empty = (dtype === 'float16') ? new Uint16Array() : [];

            // @ts-ignore
            if (this.config.is_encoder_decoder && (this.add_encoder_pkv ?? true)) {
                // @ts-ignore
                let encoder_dims = [batch_size, this.num_encoder_heads, 0, this.encoder_dim_kv];
                // @ts-ignore
                let decoder_dims = [batch_size, this.num_decoder_heads, 0, this.decoder_dim_kv];
                // @ts-ignore
                for (let i = 0; i < this.num_decoder_layers; ++i) {
                    decoderFeeds[`past_key_values.${i}.encoder.key`] = new Tensor(dtype, empty, encoder_dims)
                    decoderFeeds[`past_key_values.${i}.encoder.value`] = new Tensor(dtype, empty, encoder_dims)
                    decoderFeeds[`past_key_values.${i}.decoder.key`] = new Tensor(dtype, empty, decoder_dims)
                    decoderFeeds[`past_key_values.${i}.decoder.value`] = new Tensor(dtype, empty, decoder_dims)
                }
            } else if (this.config.model_type === 'falcon') {
                // NOTE: Custom implementation for Falcon
                // @ts-ignore
                let dims = [batch_size * this.num_heads, 0, this.dim_kv]
                // @ts-ignore
                for (let i = 0; i < this.num_layers; ++i) {
                    decoderFeeds[`past_key_values.${i}.key`] = new Tensor(dtype, empty, dims)
                    decoderFeeds[`past_key_values.${i}.value`] = new Tensor(dtype, empty, dims)
                }
            } else if (this.config.multi_query) { // e.g., for `gpt_bigcode`
                // @ts-ignore
                let dims = [batch_size * this.num_heads, 0, 2 * this.dim_kv]
                // @ts-ignore
                for (let i = 0; i < this.num_layers; ++i) {
                    decoderFeeds[`past_key_values.${i}.key_value`] = new Tensor(dtype, empty, dims)
                }
            } else if (this.config.model_type === 'bloom') {
                // NOTE: Custom implementation for Bloom

                // @ts-ignore
                let keyDims = [batch_size * this.num_heads, this.dim_kv, 0] // [batch_size x num_heads,64,past_sequence_length]
                // @ts-ignore
                let valueDims = [batch_size * this.num_heads, 0, this.dim_kv] // [batch_size x num_heads,past_sequence_length,64]
                // @ts-ignore
                for (let i = 0; i < this.num_layers; ++i) {
                    decoderFeeds[`past_key_values.${i}.key`] = new Tensor(dtype, empty, keyDims)
                    decoderFeeds[`past_key_values.${i}.value`] = new Tensor(dtype, empty, valueDims)
                }
            } else { // Decoder-only
                // @ts-ignore
                let dims = [batch_size, this.num_heads, 0, this.dim_kv]
                // @ts-ignore
                for (let i = 0; i < this.num_layers; ++i) {
                    decoderFeeds[`past_key_values.${i}.key`] = new Tensor(dtype, empty, dims)
                    decoderFeeds[`past_key_values.${i}.value`] = new Tensor(dtype, empty, dims)
                }
            }
        }
    }

    /**
     * Initializes and returns the beam for text generation task
     * @param {Tensor} inputTokenIds The input token ids.
     * @param {Object} generation_config The generation config.
     * @param {number} numOutputTokens The number of tokens to be generated.
     * @param {Tensor} inputs_attention_mask Optional input attention mask.
     * @returns {any} A Beam object representing the initialized beam.
     * @private
     */
    getStartBeams(inputTokenIds, generation_config, numOutputTokens, inputs_attention_mask) {
        return this._getStartBeams(this, inputTokenIds, generation_config, numOutputTokens, inputs_attention_mask)
    }

    /**
     * Runs a single step of the beam search generation algorithm.
     * @param {any} beam The current beam being generated.
     * @returns {Promise<any>} The updated beam after a single generation step.
     * @private
     */
    async runBeam(beam) {
        return await this._runBeam(this, beam);
    }

    /**
     * Update a beam with a new token ID.
     * @param {Object} beam The beam to update.
     * @param {number} newTokenId The new token ID to add to the beam's output.
     * @private
     */
    updateBeam(beam, newTokenId) {
        return this._updateBeam(beam, newTokenId);
    }
}

//////////////////////////////////////////////////
// Base model output class
export class ModelOutput { }

/**
 * Base class for model's outputs, with potential hidden states and attentions.
 */
export class BaseModelOutput extends ModelOutput {
    /**
     * @param {Object} output The output of the model.
     * @param {Tensor} output.last_hidden_state Sequence of hidden-states at the output of the last layer of the model.
     * @param {Tensor} [output.hidden_states] Hidden-states of the model at the output of each layer plus the optional initial embedding outputs.
     * @param {Tensor} [output.attentions] Attentions weights after the attention softmax, used to compute the weighted average in the self-attention heads.
     */
    constructor({ last_hidden_state, hidden_states = null, attentions = null }) {
        super();
        this.last_hidden_state = last_hidden_state;
        this.hidden_states = hidden_states;
        this.attentions = attentions;
    }
}
//////////////////////////////////////////////////
// Bert models
export class BertPreTrainedModel extends PreTrainedModel { }
export class BertModel extends BertPreTrainedModel { }

/**
 * BertForMaskedLM is a class representing a BERT model for masked language modeling.
 */
export class BertForMaskedLM extends BertPreTrainedModel {
    /**
     * Calls the model on new inputs.
     *
     * @param {Object} model_inputs The inputs to the model.
     * @returns {Promise<MaskedLMOutput>} An object containing the model's output logits for masked language modeling.
     */
    async _call(model_inputs) {
        return new MaskedLMOutput(await super._call(model_inputs));
    }
}

/**
 * BertForSequenceClassification is a class representing a BERT model for sequence classification.
 */
export class BertForSequenceClassification extends BertPreTrainedModel {
    /**
     * Calls the model on new inputs.
     *
     * @param {Object} model_inputs The inputs to the model.
     * @returns {Promise<SequenceClassifierOutput>} An object containing the model's output logits for sequence classification.
     */
    async _call(model_inputs) {
        return new SequenceClassifierOutput(await super._call(model_inputs));
    }
}

/**
 * BertForTokenClassification is a class representing a BERT model for token classification.
 */
export class BertForTokenClassification extends BertPreTrainedModel {
    /**
     * Calls the model on new inputs.
     *
     * @param {Object} model_inputs The inputs to the model.
     * @returns {Promise<TokenClassifierOutput>} An object containing the model's output logits for token classification.
     */
    async _call(model_inputs) {
        return new TokenClassifierOutput(await super._call(model_inputs));
    }
}

/**
 * BertForQuestionAnswering is a class representing a BERT model for question answering.
 */
export class BertForQuestionAnswering extends BertPreTrainedModel {
    /**
     * Calls the model on new inputs.
     *
     * @param {Object} model_inputs The inputs to the model.
     * @returns {Promise<QuestionAnsweringModelOutput>} An object containing the model's output logits for question answering.
     */
    async _call(model_inputs) {
        return new QuestionAnsweringModelOutput(await super._call(model_inputs));
    }
}
//////////////////////////////////////////////////

//////////////////////////////////////////////////
// NomicBert models
export class NomicBertPreTrainedModel extends PreTrainedModel { }
export class NomicBertModel extends NomicBertPreTrainedModel { }
//////////////////////////////////////////////////

//////////////////////////////////////////////////
// RoFormer models
export class RoFormerPreTrainedModel extends PreTrainedModel { }

/**
 * The bare RoFormer Model transformer outputting raw hidden-states without any specific head on top.
 */
export class RoFormerModel extends RoFormerPreTrainedModel { }

/**
 * RoFormer Model with a `language modeling` head on top.
 */
export class RoFormerForMaskedLM extends RoFormerPreTrainedModel {
    /**
     * Calls the model on new inputs.
     *
     * @param {Object} model_inputs The inputs to the model.
     * @returns {Promise<MaskedLMOutput>} An object containing the model's output logits for masked language modeling.
     */
    async _call(model_inputs) {
        return new MaskedLMOutput(await super._call(model_inputs));
    }
}

/**
 * RoFormer Model transformer with a sequence classification/regression head on top (a linear layer on top of the pooled output)
 */
export class RoFormerForSequenceClassification extends RoFormerPreTrainedModel {
    /**
     * Calls the model on new inputs.
     *
     * @param {Object} model_inputs The inputs to the model.
     * @returns {Promise<SequenceClassifierOutput>} An object containing the model's output logits for sequence classification.
     */
    async _call(model_inputs) {
        return new SequenceClassifierOutput(await super._call(model_inputs));
    }
}

/**
 * RoFormer Model with a token classification head on top (a linear layer on top of the hidden-states output)
 * e.g. for Named-Entity-Recognition (NER) tasks.
 */
export class RoFormerForTokenClassification extends RoFormerPreTrainedModel {
    /**
     * Calls the model on new inputs.
     *
     * @param {Object} model_inputs The inputs to the model.
     * @returns {Promise<TokenClassifierOutput>} An object containing the model's output logits for token classification.
     */
    async _call(model_inputs) {
        return new TokenClassifierOutput(await super._call(model_inputs));
    }
}

/**
 * RoFormer Model with a span classification head on top for extractive question-answering tasks like SQuAD
 * (a linear layers on top of the hidden-states output to compute `span start logits` and `span end logits`).
 */
export class RoFormerForQuestionAnswering extends RoFormerPreTrainedModel {
    /**
     * Calls the model on new inputs.
     *
     * @param {Object} model_inputs The inputs to the model.
     * @returns {Promise<QuestionAnsweringModelOutput>} An object containing the model's output logits for question answering.
     */
    async _call(model_inputs) {
        return new QuestionAnsweringModelOutput(await super._call(model_inputs));
    }
}
// TODO: Add RoFormerForCausalLM and RoFormerForMultipleChoice
//////////////////////////////////////////////////

//////////////////////////////////////////////////
// ConvBert models
export class ConvBertPreTrainedModel extends PreTrainedModel { }

/**
 * The bare ConvBERT Model transformer outputting raw hidden-states without any specific head on top.
 */
export class ConvBertModel extends ConvBertPreTrainedModel { }

/**
 * ConvBERT Model with a language modeling head on top.
 */
export class ConvBertForMaskedLM extends ConvBertPreTrainedModel {
    /**
     * Calls the model on new inputs.
     *
     * @param {Object} model_inputs The inputs to the model.
     * @returns {Promise<MaskedLMOutput>} An object containing the model's output logits for masked language modeling.
     */
    async _call(model_inputs) {
        return new MaskedLMOutput(await super._call(model_inputs));
    }
}

/**
 * ConvBERT Model transformer with a sequence classification/regression head on top (a linear layer on top of the pooled output)
 */
export class ConvBertForSequenceClassification extends ConvBertPreTrainedModel {
    /**
     * Calls the model on new inputs.
     *
     * @param {Object} model_inputs The inputs to the model.
     * @returns {Promise<SequenceClassifierOutput>} An object containing the model's output logits for sequence classification.
     */
    async _call(model_inputs) {
        return new SequenceClassifierOutput(await super._call(model_inputs));
    }
}

/**
 * ConvBERT Model with a token classification head on top (a linear layer on top of the hidden-states output)
 * e.g. for Named-Entity-Recognition (NER) tasks.
 */
export class ConvBertForTokenClassification extends ConvBertPreTrainedModel {
    /**
     * Calls the model on new inputs.
     *
     * @param {Object} model_inputs The inputs to the model.
     * @returns {Promise<TokenClassifierOutput>} An object containing the model's output logits for token classification.
     */
    async _call(model_inputs) {
        return new TokenClassifierOutput(await super._call(model_inputs));
    }
}

/**
 * ConvBERT Model with a span classification head on top for extractive question-answering tasks like SQuAD
 * (a linear layers on top of the hidden-states output to compute `span start logits` and `span end logits`)
 */
export class ConvBertForQuestionAnswering extends ConvBertPreTrainedModel {
    /**
     * Calls the model on new inputs.
     *
     * @param {Object} model_inputs The inputs to the model.
     * @returns {Promise<QuestionAnsweringModelOutput>} An object containing the model's output logits for question answering.
     */
    async _call(model_inputs) {
        return new QuestionAnsweringModelOutput(await super._call(model_inputs));
    }
}
//////////////////////////////////////////////////


//////////////////////////////////////////////////
// Electra models
export class ElectraPreTrainedModel extends PreTrainedModel { }

/**
 * The bare Electra Model transformer outputting raw hidden-states without any specific head on top.
 * Identical to the BERT model except that it uses an additional linear layer between the embedding
 * layer and the encoder if the hidden size and embedding size are different.
 */
export class ElectraModel extends ElectraPreTrainedModel { }
// TODO add ElectraForPreTraining
/**
 * Electra model with a language modeling head on top.
 */
export class ElectraForMaskedLM extends ElectraPreTrainedModel {
    /**
     * Calls the model on new inputs.
     *
     * @param {Object} model_inputs The inputs to the model.
     * @returns {Promise<MaskedLMOutput>} An object containing the model's output logits for masked language modeling.
     */
    async _call(model_inputs) {
        return new MaskedLMOutput(await super._call(model_inputs));
    }
}

/**
 * ELECTRA Model transformer with a sequence classification/regression head on top (a linear layer on top of the pooled output)
 */
export class ElectraForSequenceClassification extends ElectraPreTrainedModel {
    /**
     * Calls the model on new inputs.
     *
     * @param {Object} model_inputs The inputs to the model.
     * @returns {Promise<SequenceClassifierOutput>} An object containing the model's output logits for sequence classification.
     */
    async _call(model_inputs) {
        return new SequenceClassifierOutput(await super._call(model_inputs));
    }
}

/**
 * Electra model with a token classification head on top.
 */
export class ElectraForTokenClassification extends ElectraPreTrainedModel {
    /**
     * Calls the model on new inputs.
     *
     * @param {Object} model_inputs The inputs to the model.
     * @returns {Promise<TokenClassifierOutput>} An object containing the model's output logits for token classification.
     */
    async _call(model_inputs) {
        return new TokenClassifierOutput(await super._call(model_inputs));
    }
}

/**
 * LECTRA Model with a span classification head on top for extractive question-answering tasks like SQuAD
 * (a linear layers on top of the hidden-states output to compute `span start logits` and `span end logits`).
 */
export class ElectraForQuestionAnswering extends ElectraPreTrainedModel {
    /**
     * Calls the model on new inputs.
     *
     * @param {Object} model_inputs The inputs to the model.
     * @returns {Promise<QuestionAnsweringModelOutput>} An object containing the model's output logits for question answering.
     */
    async _call(model_inputs) {
        return new QuestionAnsweringModelOutput(await super._call(model_inputs));
    }
}
//////////////////////////////////////////////////


//////////////////////////////////////////////////
// CamemBERT models
export class CamembertPreTrainedModel extends PreTrainedModel { }

/**
 * The bare CamemBERT Model transformer outputting raw hidden-states without any specific head on top.
 */
export class CamembertModel extends CamembertPreTrainedModel { }

/**
 * CamemBERT Model with a `language modeling` head on top.
 */
export class CamembertForMaskedLM extends CamembertPreTrainedModel {
    /**
     * Calls the model on new inputs.
     *
     * @param {Object} model_inputs The inputs to the model.
     * @returns {Promise<MaskedLMOutput>} An object containing the model's output logits for masked language modeling.
     */
    async _call(model_inputs) {
        return new MaskedLMOutput(await super._call(model_inputs));
    }
}

/**
 * CamemBERT Model transformer with a sequence classification/regression head on top (a linear layer on top of the pooled output) e.g. for GLUE tasks.
 */
export class CamembertForSequenceClassification extends CamembertPreTrainedModel {
    /**
     * Calls the model on new inputs.
     *
     * @param {Object} model_inputs The inputs to the model.
     * @returns {Promise<SequenceClassifierOutput>} An object containing the model's output logits for sequence classification.
     */
    async _call(model_inputs) {
        return new SequenceClassifierOutput(await super._call(model_inputs));
    }
}

/**
 * CamemBERT Model with a token classification head on top (a linear layer on top of the hidden-states output) e.g. for Named-Entity-Recognition (NER) tasks.
 */
export class CamembertForTokenClassification extends CamembertPreTrainedModel {
    /**
     * Calls the model on new inputs.
     *
     * @param {Object} model_inputs The inputs to the model.
     * @returns {Promise<TokenClassifierOutput>} An object containing the model's output logits for token classification.
     */
    async _call(model_inputs) {
        return new TokenClassifierOutput(await super._call(model_inputs));
    }
}

/**
 * CamemBERT Model with a span classification head on top for extractive question-answering tasks
 */
export class CamembertForQuestionAnswering extends CamembertPreTrainedModel {
    /**
     * Calls the model on new inputs.
     *
     * @param {Object} model_inputs The inputs to the model.
     * @returns {Promise<QuestionAnsweringModelOutput>} An object containing the model's output logits for question answering.
     */
    async _call(model_inputs) {
        return new QuestionAnsweringModelOutput(await super._call(model_inputs));
    }
}
//////////////////////////////////////////////////

//////////////////////////////////////////////////
// DeBERTa models
export class DebertaPreTrainedModel extends PreTrainedModel { }

/**
 * The bare DeBERTa Model transformer outputting raw hidden-states without any specific head on top.
 */
export class DebertaModel extends DebertaPreTrainedModel { }

/**
 * DeBERTa Model with a `language modeling` head on top.
 */
export class DebertaForMaskedLM extends DebertaPreTrainedModel {
    /**
     * Calls the model on new inputs.
     *
     * @param {Object} model_inputs The inputs to the model.
     * @returns {Promise<MaskedLMOutput>} An object containing the model's output logits for masked language modeling.
     */
    async _call(model_inputs) {
        return new MaskedLMOutput(await super._call(model_inputs));
    }
}

/**
 * DeBERTa Model transformer with a sequence classification/regression head on top (a linear layer on top of the pooled output)
 */
export class DebertaForSequenceClassification extends DebertaPreTrainedModel {
    /**
     * Calls the model on new inputs.
     *
     * @param {Object} model_inputs The inputs to the model.
     * @returns {Promise<SequenceClassifierOutput>} An object containing the model's output logits for sequence classification.
     */
    async _call(model_inputs) {
        return new SequenceClassifierOutput(await super._call(model_inputs));
    }
}

/**
 * DeBERTa Model with a token classification head on top (a linear layer on top of the hidden-states output) e.g. for Named-Entity-Recognition (NER) tasks.
 */
export class DebertaForTokenClassification extends DebertaPreTrainedModel {
    /**
     * Calls the model on new inputs.
     *
     * @param {Object} model_inputs The inputs to the model.
     * @returns {Promise<TokenClassifierOutput>} An object containing the model's output logits for token classification.
     */
    async _call(model_inputs) {
        return new TokenClassifierOutput(await super._call(model_inputs));
    }
}

/**
 * DeBERTa Model with a span classification head on top for extractive question-answering tasks like SQuAD (a linear
 * layers on top of the hidden-states output to compute `span start logits` and `span end logits`).
 */
export class DebertaForQuestionAnswering extends DebertaPreTrainedModel {
    /**
     * Calls the model on new inputs.
     *
     * @param {Object} model_inputs The inputs to the model.
     * @returns {Promise<QuestionAnsweringModelOutput>} An object containing the model's output logits for question answering.
     */
    async _call(model_inputs) {
        return new QuestionAnsweringModelOutput(await super._call(model_inputs));
    }
}
//////////////////////////////////////////////////

//////////////////////////////////////////////////
// DeBERTa-v2 models
export class DebertaV2PreTrainedModel extends PreTrainedModel { }

/**
 * The bare DeBERTa-V2 Model transformer outputting raw hidden-states without any specific head on top.
 */
export class DebertaV2Model extends DebertaV2PreTrainedModel { }

/**
 * DeBERTa-V2 Model with a `language modeling` head on top.
 */
export class DebertaV2ForMaskedLM extends DebertaV2PreTrainedModel {
    /**
     * Calls the model on new inputs.
     *
     * @param {Object} model_inputs The inputs to the model.
     * @returns {Promise<MaskedLMOutput>} An object containing the model's output logits for masked language modeling.
     */
    async _call(model_inputs) {
        return new MaskedLMOutput(await super._call(model_inputs));
    }
}

/**
 * DeBERTa-V2 Model transformer with a sequence classification/regression head on top (a linear layer on top of the pooled output)
 */
export class DebertaV2ForSequenceClassification extends DebertaV2PreTrainedModel {
    /**
     * Calls the model on new inputs.
     *
     * @param {Object} model_inputs The inputs to the model.
     * @returns {Promise<SequenceClassifierOutput>} An object containing the model's output logits for sequence classification.
     */
    async _call(model_inputs) {
        return new SequenceClassifierOutput(await super._call(model_inputs));
    }
}

/**
 * DeBERTa-V2 Model with a token classification head on top (a linear layer on top of the hidden-states output) e.g. for Named-Entity-Recognition (NER) tasks.
 */
export class DebertaV2ForTokenClassification extends DebertaV2PreTrainedModel {
    /**
     * Calls the model on new inputs.
     *
     * @param {Object} model_inputs The inputs to the model.
     * @returns {Promise<TokenClassifierOutput>} An object containing the model's output logits for token classification.
     */
    async _call(model_inputs) {
        return new TokenClassifierOutput(await super._call(model_inputs));
    }
}

/**
 * DeBERTa-V2 Model with a span classification head on top for extractive question-answering tasks like SQuAD (a linear
 * layers on top of the hidden-states output to compute `span start logits` and `span end logits`).
 */
export class DebertaV2ForQuestionAnswering extends DebertaV2PreTrainedModel {
    /**
     * Calls the model on new inputs.
     *
     * @param {Object} model_inputs The inputs to the model.
     * @returns {Promise<QuestionAnsweringModelOutput>} An object containing the model's output logits for question answering.
     */
    async _call(model_inputs) {
        return new QuestionAnsweringModelOutput(await super._call(model_inputs));
    }
}
//////////////////////////////////////////////////

//////////////////////////////////////////////////
// DistilBert models
export class DistilBertPreTrainedModel extends PreTrainedModel { }
export class DistilBertModel extends DistilBertPreTrainedModel { }

/**
 * DistilBertForSequenceClassification is a class representing a DistilBERT model for sequence classification.
 */
export class DistilBertForSequenceClassification extends DistilBertPreTrainedModel {
    /**
     * Calls the model on new inputs.
     *
     * @param {Object} model_inputs The inputs to the model.
     * @returns {Promise<SequenceClassifierOutput>} An object containing the model's output logits for sequence classification.
     */
    async _call(model_inputs) {
        return new SequenceClassifierOutput(await super._call(model_inputs));
    }
}

/**
 * DistilBertForTokenClassification is a class representing a DistilBERT model for token classification.
 */
export class DistilBertForTokenClassification extends DistilBertPreTrainedModel {
    /**
     * Calls the model on new inputs.
     *
     * @param {Object} model_inputs The inputs to the model.
     * @returns {Promise<TokenClassifierOutput>} An object containing the model's output logits for token classification.
     */
    async _call(model_inputs) {
        return new TokenClassifierOutput(await super._call(model_inputs));
    }
}


/**
 * DistilBertForQuestionAnswering is a class representing a DistilBERT model for question answering.
 */
export class DistilBertForQuestionAnswering extends DistilBertPreTrainedModel {
    /**
     * Calls the model on new inputs.
     *
     * @param {Object} model_inputs The inputs to the model.
     * @returns {Promise<QuestionAnsweringModelOutput>} An object containing the model's output logits for question answering.
     */
    async _call(model_inputs) {
        return new QuestionAnsweringModelOutput(await super._call(model_inputs));
    }
}

/**
 * DistilBertForMaskedLM is a class representing a DistilBERT model for masking task.
 */
export class DistilBertForMaskedLM extends DistilBertPreTrainedModel {
    /**
     * Calls the model on new inputs.
     *
     * @param {Object} model_inputs The inputs to the model.
     * @returns {Promise<MaskedLMOutput>} returned object
     */
    async _call(model_inputs) {
        return new MaskedLMOutput(await super._call(model_inputs));
    }
}
//////////////////////////////////////////////////


//////////////////////////////////////////////////
// ESM models
export class EsmPreTrainedModel extends PreTrainedModel { }

/**
 * The bare ESM Model transformer outputting raw hidden-states without any specific head on top.
 */
export class EsmModel extends EsmPreTrainedModel { }

/**
 * ESM Model with a `language modeling` head on top.
 */
export class EsmForMaskedLM extends EsmPreTrainedModel {
    /**
     * Calls the model on new inputs.
     *
     * @param {Object} model_inputs The inputs to the model.
     * @returns {Promise<MaskedLMOutput>} An object containing the model's output logits for masked language modeling.
     */
    async _call(model_inputs) {
        return new MaskedLMOutput(await super._call(model_inputs));
    }
}

/**
 * ESM Model transformer with a sequence classification/regression head on top (a linear layer on top of the pooled output)
 */
export class EsmForSequenceClassification extends EsmPreTrainedModel {
    /**
     * Calls the model on new inputs.
     *
     * @param {Object} model_inputs The inputs to the model.
     * @returns {Promise<SequenceClassifierOutput>} An object containing the model's output logits for sequence classification.
     */
    async _call(model_inputs) {
        return new SequenceClassifierOutput(await super._call(model_inputs));
    }
}

/**
 * ESM Model with a token classification head on top (a linear layer on top of the hidden-states output)
 * e.g. for Named-Entity-Recognition (NER) tasks.
 */
export class EsmForTokenClassification extends EsmPreTrainedModel {
    /**
     * Calls the model on new inputs.
     *
     * @param {Object} model_inputs The inputs to the model.
     * @returns {Promise<TokenClassifierOutput>} An object containing the model's output logits for token classification.
     */
    async _call(model_inputs) {
        return new TokenClassifierOutput(await super._call(model_inputs));
    }
}
//////////////////////////////////////////////////


//////////////////////////////////////////////////
// MobileBert models
export class MobileBertPreTrainedModel extends PreTrainedModel { }
export class MobileBertModel extends MobileBertPreTrainedModel { }

/**
 * MobileBertForMaskedLM is a class representing a MobileBERT model for masking task.
 */
export class MobileBertForMaskedLM extends MobileBertPreTrainedModel {
    /**
     * Calls the model on new inputs.
     *
     * @param {Object} model_inputs The inputs to the model.
     * @returns {Promise<MaskedLMOutput>} returned object
     */
    async _call(model_inputs) {
        return new MaskedLMOutput(await super._call(model_inputs));
    }
}

/**
 * MobileBert Model transformer with a sequence classification/regression head on top (a linear layer on top of the pooled output)
 */
export class MobileBertForSequenceClassification extends MobileBertPreTrainedModel {
    /**
     * Calls the model on new inputs.
     *
     * @param {Object} model_inputs The inputs to the model.
     * @returns {Promise<SequenceClassifierOutput>} returned object
     */
    async _call(model_inputs) {
        return new SequenceClassifierOutput(await super._call(model_inputs));
    }
}

/**
 * MobileBert Model with a span classification head on top for extractive question-answering tasks
 */
export class MobileBertForQuestionAnswering extends MobileBertPreTrainedModel {
    /**
     * Calls the model on new inputs.
     *
     * @param {Object} model_inputs The inputs to the model.
     * @returns {Promise<QuestionAnsweringModelOutput>} returned object
     */
    async _call(model_inputs) {
        return new QuestionAnsweringModelOutput(await super._call(model_inputs));
    }
}
//////////////////////////////////////////////////

//////////////////////////////////////////////////
// MPNet models
export class MPNetPreTrainedModel extends PreTrainedModel { }

/**
 * The bare MPNet Model transformer outputting raw hidden-states without any specific head on top.
 */
export class MPNetModel extends MPNetPreTrainedModel { }

/**
 * MPNetForMaskedLM is a class representing a MPNet model for masked language modeling.
 */
export class MPNetForMaskedLM extends MPNetPreTrainedModel {
    /**
     * Calls the model on new inputs.
     *
     * @param {Object} model_inputs The inputs to the model.
     * @returns {Promise<MaskedLMOutput>} An object containing the model's output logits for masked language modeling.
     */
    async _call(model_inputs) {
        return new MaskedLMOutput(await super._call(model_inputs));
    }
}

/**
 * MPNetForSequenceClassification is a class representing a MPNet model for sequence classification.
 */
export class MPNetForSequenceClassification extends MPNetPreTrainedModel {
    /**
     * Calls the model on new inputs.
     *
     * @param {Object} model_inputs The inputs to the model.
     * @returns {Promise<SequenceClassifierOutput>} An object containing the model's output logits for sequence classification.
     */
    async _call(model_inputs) {
        return new SequenceClassifierOutput(await super._call(model_inputs));
    }
}

/**
 * MPNetForTokenClassification is a class representing a MPNet model for token classification.
 */
export class MPNetForTokenClassification extends MPNetPreTrainedModel {
    /**
     * Calls the model on new inputs.
     *
     * @param {Object} model_inputs The inputs to the model.
     * @returns {Promise<TokenClassifierOutput>} An object containing the model's output logits for token classification.
     */
    async _call(model_inputs) {
        return new TokenClassifierOutput(await super._call(model_inputs));
    }
}

/**
 * MPNetForQuestionAnswering is a class representing a MPNet model for question answering.
 */
export class MPNetForQuestionAnswering extends MPNetPreTrainedModel {
    /**
     * Calls the model on new inputs.
     *
     * @param {Object} model_inputs The inputs to the model.
     * @returns {Promise<QuestionAnsweringModelOutput>} An object containing the model's output logits for question answering.
     */
    async _call(model_inputs) {
        return new QuestionAnsweringModelOutput(await super._call(model_inputs));
    }
}
//////////////////////////////////////////////////


//////////////////////////////////////////////////
// SqueezeBert models
export class SqueezeBertPreTrainedModel extends PreTrainedModel { }
export class SqueezeBertModel extends SqueezeBertPreTrainedModel { }
export class SqueezeBertForMaskedLM extends SqueezeBertPreTrainedModel {
    /**
     * Calls the model on new inputs.
     *
     * @param {Object} model_inputs The inputs to the model.
     * @returns {Promise<MaskedLMOutput>} returned object
     */
    async _call(model_inputs) {
        return new MaskedLMOutput(await super._call(model_inputs));
    }
}
export class SqueezeBertForSequenceClassification extends SqueezeBertPreTrainedModel {
    /**
     * Calls the model on new inputs.
     *
     * @param {Object} model_inputs The inputs to the model.
     * @returns {Promise<SequenceClassifierOutput>} returned object
     */
    async _call(model_inputs) {
        return new SequenceClassifierOutput(await super._call(model_inputs));
    }
}
export class SqueezeBertForQuestionAnswering extends SqueezeBertPreTrainedModel {
    /**
     * Calls the model on new inputs.
     *
     * @param {Object} model_inputs The inputs to the model.
     * @returns {Promise<QuestionAnsweringModelOutput>} returned object
     */
    async _call(model_inputs) {
        return new QuestionAnsweringModelOutput(await super._call(model_inputs));
    }
}
//////////////////////////////////////////////////


//////////////////////////////////////////////////
// Albert models
export class AlbertPreTrainedModel extends PreTrainedModel { }
export class AlbertModel extends AlbertPreTrainedModel { }
export class AlbertForSequenceClassification extends AlbertPreTrainedModel {
    /**
     * Calls the model on new inputs.
     *
     * @param {Object} model_inputs The inputs to the model.
     * @returns {Promise<SequenceClassifierOutput>} returned object
     */
    async _call(model_inputs) {
        return new SequenceClassifierOutput(await super._call(model_inputs));
    }
}
export class AlbertForQuestionAnswering extends AlbertPreTrainedModel {
    /**
     * Calls the model on new inputs.
     *
     * @param {Object} model_inputs The inputs to the model.
     * @returns {Promise<QuestionAnsweringModelOutput>} returned object
     */
    async _call(model_inputs) {
        return new QuestionAnsweringModelOutput(await super._call(model_inputs));
    }
}
export class AlbertForMaskedLM extends AlbertPreTrainedModel {
    /**
     * Calls the model on new inputs.
     *
     * @param {Object} model_inputs The inputs to the model.
     * @returns {Promise<MaskedLMOutput>} returned object
     */
    async _call(model_inputs) {
        return new MaskedLMOutput(await super._call(model_inputs));
    }
}
//////////////////////////////////////////////////


//////////////////////////////////////////////////
// T5 models
export class T5PreTrainedModel extends PreTrainedModel { };

export class T5Model extends T5PreTrainedModel { }

/**
 * T5Model is a class representing a T5 model for conditional generation.
 */
export class T5ForConditionalGeneration extends T5PreTrainedModel {

    /**
     * Creates a new instance of the `T5ForConditionalGeneration` class.
     * @param {Object} config The model configuration.
     * @param {any} session session for the model.
     * @param {any} decoder_merged_session session for the decoder.
     * @param {GenerationConfig} generation_config The generation configuration.
     */
    constructor(config, session, decoder_merged_session, generation_config) {
        super(config, session);
        this.decoder_merged_session = decoder_merged_session;
        this.generation_config = generation_config;

        this.num_decoder_layers = this.config.num_decoder_layers;
        this.num_decoder_heads = this.config.num_heads;
        this.decoder_dim_kv = this.config.d_kv;

        this.num_encoder_layers = this.config.num_layers;
        this.num_encoder_heads = this.config.num_heads;
        this.encoder_dim_kv = this.config.d_kv;
    }
}
//////////////////////////////////////////////////


//////////////////////////////////////////////////
// LONGT5 models
/**
 * An abstract class to handle weights initialization and a simple interface for downloading and loading pretrained models.
 */
export class LongT5PreTrainedModel extends PreTrainedModel { };

/**
 * The bare LONGT5 Model transformer outputting raw hidden-states without any specific head on top.
 */
export class LongT5Model extends LongT5PreTrainedModel { }

/**
 * LONGT5 Model with a `language modeling` head on top.
 */
export class LongT5ForConditionalGeneration extends LongT5PreTrainedModel {
    /**
     * Creates a new instance of the `LongT5ForConditionalGeneration` class.
     * @param {Object} config The model configuration.
     * @param {any} session session for the model.
     * @param {any} decoder_merged_session session for the decoder.
     * @param {GenerationConfig} generation_config The generation configuration.
     */
    constructor(config, session, decoder_merged_session, generation_config) {
        super(config, session);
        this.decoder_merged_session = decoder_merged_session;
        this.generation_config = generation_config;

        this.num_decoder_layers = this.config.num_decoder_layers;
        this.num_decoder_heads = this.config.num_heads;
        this.decoder_dim_kv = this.config.d_kv;

        this.num_encoder_layers = this.config.num_layers;
        this.num_encoder_heads = this.config.num_heads;
        this.encoder_dim_kv = this.config.d_kv;
    }
}
//////////////////////////////////////////////////


//////////////////////////////////////////////////
// MT5 models
export class MT5PreTrainedModel extends PreTrainedModel { };

export class MT5Model extends MT5PreTrainedModel { }

/**
 * A class representing a conditional sequence-to-sequence model based on the MT5 architecture.
 */
export class MT5ForConditionalGeneration extends MT5PreTrainedModel {

    /**
     * Creates a new instance of the `MT5ForConditionalGeneration` class.
     * @param {any} config The model configuration.
     * @param {any} session The ONNX session containing the encoder weights.
     * @param {any} decoder_merged_session The ONNX session containing the merged decoder weights.
     * @param {GenerationConfig} generation_config The generation configuration.
     */
    constructor(config, session, decoder_merged_session, generation_config) {
        super(config, session);
        this.decoder_merged_session = decoder_merged_session;
        this.generation_config = generation_config;

        this.num_decoder_layers = this.config.num_decoder_layers;
        this.num_decoder_heads = this.config.num_heads;
        this.decoder_dim_kv = this.config.d_kv;

        this.num_encoder_layers = this.config.num_layers;
        this.num_encoder_heads = this.config.num_heads;
        this.encoder_dim_kv = this.config.d_kv;
    }
}
//////////////////////////////////////////////////

//////////////////////////////////////////////////
// Bart models
export class BartPretrainedModel extends PreTrainedModel { };

/**
 * The bare BART Model outputting raw hidden-states without any specific head on top.
 */
export class BartModel extends BartPretrainedModel { }

/**
 * The BART Model with a language modeling head. Can be used for summarization.
 */
export class BartForConditionalGeneration extends BartPretrainedModel {

    /**
     * Creates a new instance of the `BartForConditionalGeneration` class.
     * @param {Object} config The configuration object for the Bart model.
     * @param {Object} session The ONNX session used to execute the model.
     * @param {Object} decoder_merged_session The ONNX session used to execute the decoder.
     * @param {Object} generation_config The generation configuration object.
     */
    constructor(config, session, decoder_merged_session, generation_config) {
        super(config, session);
        this.decoder_merged_session = decoder_merged_session;
        this.generation_config = generation_config;

        this.num_decoder_layers = this.config.decoder_layers;
        this.num_decoder_heads = this.config.decoder_attention_heads;
        this.decoder_dim_kv = this.config.d_model / this.num_decoder_heads;

        this.num_encoder_layers = this.config.encoder_layers;
        this.num_encoder_heads = this.config.encoder_attention_heads;
        this.encoder_dim_kv = this.config.d_model / this.num_encoder_heads;
    }

}

/**
 * Bart model with a sequence classification/head on top (a linear layer on top of the pooled output)
 */
export class BartForSequenceClassification extends BartPretrainedModel {
    /**
     * Calls the model on new inputs.
     *
     * @param {Object} model_inputs The inputs to the model.
     * @returns {Promise<SequenceClassifierOutput>} An object containing the model's output logits for sequence classification.
     */
    async _call(model_inputs) {
        return new SequenceClassifierOutput(await super._call(model_inputs));
    }
}

//////////////////////////////////////////////////

//////////////////////////////////////////////////
// MBart models
export class MBartPreTrainedModel extends PreTrainedModel { };

/**
 * The bare MBART Model outputting raw hidden-states without any specific head on top.
 */
export class MBartModel extends MBartPreTrainedModel { }

/**
 * The MBART Model with a language modeling head. Can be used for summarization, after fine-tuning the pretrained models.
 */
export class MBartForConditionalGeneration extends MBartPreTrainedModel {

    /**
     * Creates a new instance of the `MBartForConditionalGeneration` class.
     * @param {Object} config The configuration object for the Bart model.
     * @param {Object} session The ONNX session used to execute the model.
     * @param {Object} decoder_merged_session The ONNX session used to execute the decoder.
     * @param {Object} generation_config The generation configuration object.
     */
    constructor(config, session, decoder_merged_session, generation_config) {
        super(config, session);
        this.decoder_merged_session = decoder_merged_session;
        this.generation_config = generation_config;

        this.num_decoder_layers = this.config.decoder_layers;
        this.num_decoder_heads = this.config.decoder_attention_heads;
        this.decoder_dim_kv = this.config.d_model / this.num_decoder_heads;

        this.num_encoder_layers = this.config.encoder_layers;
        this.num_encoder_heads = this.config.encoder_attention_heads;
        this.encoder_dim_kv = this.config.d_model / this.num_encoder_heads;
    }

}

/**
 * MBart model with a sequence classification/head on top (a linear layer on top of the pooled output).
 */
export class MBartForSequenceClassification extends MBartPreTrainedModel {
    /**
     * Calls the model on new inputs.
     *
     * @param {Object} model_inputs The inputs to the model.
     * @returns {Promise<SequenceClassifierOutput>} An object containing the model's output logits for sequence classification.
     */
    async _call(model_inputs) {
        return new SequenceClassifierOutput(await super._call(model_inputs));
    }
}


export class MBartForCausalLM extends MBartPreTrainedModel {
    /**
     * Creates a new instance of the `MBartForCausalLM` class.
     * @param {Object} config Configuration object for the model.
     * @param {Object} decoder_merged_session ONNX Session object for the decoder.
     * @param {Object} generation_config Configuration object for the generation process.
     */
    constructor(config, decoder_merged_session, generation_config) {
        super(config, decoder_merged_session);
        this.generation_config = generation_config;

        this.num_decoder_layers = this.config.decoder_layers;
        this.num_decoder_heads = this.config.decoder_attention_heads;
        this.decoder_dim_kv = this.config.d_model / this.num_decoder_heads;

        this.num_encoder_layers = this.config.encoder_layers;
        this.num_encoder_heads = this.config.encoder_attention_heads;
        this.encoder_dim_kv = this.config.d_model / this.num_encoder_heads;
    }
}
//////////////////////////////////////////////////


//////////////////////////////////////////////////
// Blenderbot models
export class BlenderbotPreTrainedModel extends PreTrainedModel { };

/**
 * The bare Blenderbot Model outputting raw hidden-states without any specific head on top.
 */
export class BlenderbotModel extends BlenderbotPreTrainedModel { }

/**
 * The Blenderbot Model with a language modeling head. Can be used for summarization.
 */
export class BlenderbotForConditionalGeneration extends BlenderbotPreTrainedModel {

    /**
     * Creates a new instance of the `BlenderbotForConditionalGeneration` class.
     * @param {any} config The model configuration.
     * @param {any} session The ONNX session containing the encoder weights.
     * @param {any} decoder_merged_session The ONNX session containing the merged decoder weights.
     * @param {GenerationConfig} generation_config The generation configuration.
     */
    constructor(config, session, decoder_merged_session, generation_config) {
        super(config, session);
        this.decoder_merged_session = decoder_merged_session;
        this.generation_config = generation_config;

        this.num_decoder_layers = this.config.decoder_layers;
        this.num_decoder_heads = this.config.decoder_attention_heads;
        this.decoder_dim_kv = this.config.d_model / this.num_decoder_heads;

        this.num_encoder_layers = this.config.encoder_layers;
        this.num_encoder_heads = this.config.encoder_attention_heads;
        this.encoder_dim_kv = this.config.d_model / this.num_encoder_heads;
    }
}
//////////////////////////////////////////////////


//////////////////////////////////////////////////
// Blenderbot models
export class BlenderbotSmallPreTrainedModel extends PreTrainedModel { };

/**
 * The bare BlenderbotSmall Model outputting raw hidden-states without any specific head on top.
 */
export class BlenderbotSmallModel extends BlenderbotSmallPreTrainedModel { }

/**
 * The BlenderbotSmall Model with a language modeling head. Can be used for summarization.
 */
export class BlenderbotSmallForConditionalGeneration extends BlenderbotSmallPreTrainedModel {

    /**
     * Creates a new instance of the `BlenderbotForConditionalGeneration` class.
     * @param {any} config The model configuration.
     * @param {any} session The ONNX session containing the encoder weights.
     * @param {any} decoder_merged_session The ONNX session containing the merged decoder weights.
     * @param {GenerationConfig} generation_config The generation configuration.
     */
    constructor(config, session, decoder_merged_session, generation_config) {
        super(config, session);
        this.decoder_merged_session = decoder_merged_session;
        this.generation_config = generation_config;

        this.num_decoder_layers = this.config.decoder_layers;
        this.num_decoder_heads = this.config.decoder_attention_heads;
        this.decoder_dim_kv = this.config.d_model / this.num_decoder_heads;

        this.num_encoder_layers = this.config.encoder_layers;
        this.num_encoder_heads = this.config.encoder_attention_heads;
        this.encoder_dim_kv = this.config.d_model / this.num_encoder_heads;
    }
}
//////////////////////////////////////////////////


//////////////////////////////////////////////////
// Roberta models
export class RobertaPreTrainedModel extends PreTrainedModel { }
export class RobertaModel extends RobertaPreTrainedModel { }

/**
 * RobertaForMaskedLM class for performing masked language modeling on Roberta models.
 */
export class RobertaForMaskedLM extends RobertaPreTrainedModel {
    /**
     * Calls the model on new inputs.
     *
     * @param {Object} model_inputs The inputs to the model.
     * @returns {Promise<MaskedLMOutput>} returned object
     */
    async _call(model_inputs) {
        return new MaskedLMOutput(await super._call(model_inputs));
    }
}

/**
 * RobertaForSequenceClassification class for performing sequence classification on Roberta models.
 */
export class RobertaForSequenceClassification extends RobertaPreTrainedModel {
    /**
     * Calls the model on new inputs.
     *
     * @param {Object} model_inputs The inputs to the model.
     * @returns {Promise<SequenceClassifierOutput>} returned object
     */
    async _call(model_inputs) {
        return new SequenceClassifierOutput(await super._call(model_inputs));
    }
}

/**
 * RobertaForTokenClassification class for performing token classification on Roberta models.
 */
export class RobertaForTokenClassification extends RobertaPreTrainedModel {
    /**
     * Calls the model on new inputs.
     *
     * @param {Object} model_inputs The inputs to the model.
     * @returns {Promise<TokenClassifierOutput>} An object containing the model's output logits for token classification.
     */
    async _call(model_inputs) {
        return new TokenClassifierOutput(await super._call(model_inputs));
    }
}

/**
 * RobertaForQuestionAnswering class for performing question answering on Roberta models.
 */
export class RobertaForQuestionAnswering extends RobertaPreTrainedModel {
    /**
     * Calls the model on new inputs.
     *
     * @param {Object} model_inputs The inputs to the model.
     * @returns {Promise<QuestionAnsweringModelOutput>} returned object
     */
    async _call(model_inputs) {
        return new QuestionAnsweringModelOutput(await super._call(model_inputs));
    }
}
//////////////////////////////////////////////////


//////////////////////////////////////////////////
// XLM models
/**
 * An abstract class to handle weights initialization and a simple interface for downloading and loading pretrained models.
 */
export class XLMPreTrainedModel extends PreTrainedModel { }

/**
 * The bare XLM Model transformer outputting raw hidden-states without any specific head on top.
 */
export class XLMModel extends XLMPreTrainedModel { }

/**
 * The XLM Model transformer with a language modeling head on top (linear layer with weights tied to the input embeddings).
 */
export class XLMWithLMHeadModel extends XLMPreTrainedModel {
    /**
     * Calls the model on new inputs.
     *
     * @param {Object} model_inputs The inputs to the model.
     * @returns {Promise<MaskedLMOutput>} returned object
     */
    async _call(model_inputs) {
        return new MaskedLMOutput(await super._call(model_inputs));
    }
}

/**
 * XLM Model with a sequence classification/regression head on top (a linear layer on top of the pooled output)
 */
export class XLMForSequenceClassification extends XLMPreTrainedModel {
    /**
     * Calls the model on new inputs.
     *
     * @param {Object} model_inputs The inputs to the model.
     * @returns {Promise<SequenceClassifierOutput>} returned object
     */
    async _call(model_inputs) {
        return new SequenceClassifierOutput(await super._call(model_inputs));
    }
}

/**
 * XLM Model with a token classification head on top (a linear layer on top of the hidden-states output)
 */
export class XLMForTokenClassification extends XLMPreTrainedModel {
    /**
     * Calls the model on new inputs.
     *
     * @param {Object} model_inputs The inputs to the model.
     * @returns {Promise<TokenClassifierOutput>} An object containing the model's output logits for token classification.
     */
    async _call(model_inputs) {
        return new TokenClassifierOutput(await super._call(model_inputs));
    }
}

/**
 * XLM Model with a span classification head on top for extractive question-answering tasks
 */
export class XLMForQuestionAnswering extends XLMPreTrainedModel {
    /**
     * Calls the model on new inputs.
     *
     * @param {Object} model_inputs The inputs to the model.
     * @returns {Promise<QuestionAnsweringModelOutput>} returned object
     */
    async _call(model_inputs) {
        return new QuestionAnsweringModelOutput(await super._call(model_inputs));
    }
}
//////////////////////////////////////////////////

//////////////////////////////////////////////////
// XLMRoberta models
export class XLMRobertaPreTrainedModel extends PreTrainedModel { }
export class XLMRobertaModel extends XLMRobertaPreTrainedModel { }

/**
 * XLMRobertaForMaskedLM class for performing masked language modeling on XLMRoberta models.
 */
export class XLMRobertaForMaskedLM extends XLMRobertaPreTrainedModel {
    /**
     * Calls the model on new inputs.
     *
     * @param {Object} model_inputs The inputs to the model.
     * @returns {Promise<MaskedLMOutput>} returned object
     */
    async _call(model_inputs) {
        return new MaskedLMOutput(await super._call(model_inputs));
    }
}

/**
 * XLMRobertaForSequenceClassification class for performing sequence classification on XLMRoberta models.
 */
export class XLMRobertaForSequenceClassification extends XLMRobertaPreTrainedModel {
    /**
     * Calls the model on new inputs.
     *
     * @param {Object} model_inputs The inputs to the model.
     * @returns {Promise<SequenceClassifierOutput>} returned object
     */
    async _call(model_inputs) {
        return new SequenceClassifierOutput(await super._call(model_inputs));
    }
}

/**
 * XLMRobertaForTokenClassification class for performing token classification on XLMRoberta models.
 */
export class XLMRobertaForTokenClassification extends XLMRobertaPreTrainedModel {
    /**
     * Calls the model on new inputs.
     *
     * @param {Object} model_inputs The inputs to the model.
     * @returns {Promise<TokenClassifierOutput>} An object containing the model's output logits for token classification.
     */
    async _call(model_inputs) {
        return new TokenClassifierOutput(await super._call(model_inputs));
    }
}

/**
 * XLMRobertaForQuestionAnswering class for performing question answering on XLMRoberta models.
 */
export class XLMRobertaForQuestionAnswering extends XLMRobertaPreTrainedModel {
    /**
     * Calls the model on new inputs.
     *
     * @param {Object} model_inputs The inputs to the model.
     * @returns {Promise<QuestionAnsweringModelOutput>} returned object
     */
    async _call(model_inputs) {
        return new QuestionAnsweringModelOutput(await super._call(model_inputs));
    }
}
//////////////////////////////////////////////////

//////////////////////////////////////////////////
// Audio Spectrogram Transformer (AST) models
export class ASTPreTrainedModel extends PreTrainedModel { };

/**
 * The bare AST Model transformer outputting raw hidden-states without any specific head on top.
 */
export class ASTModel extends ASTPreTrainedModel { }

/**
 * Audio Spectrogram Transformer model with an audio classification head on top
 * (a linear layer on top of the pooled output) e.g. for datasets like AudioSet, Speech Commands v2.
 */
export class ASTForAudioClassification extends ASTPreTrainedModel { }
//////////////////////////////////////////////////

//////////////////////////////////////////////////
// Whisper models
export class WhisperPreTrainedModel extends PreTrainedModel { };

/**
 * WhisperModel class for training Whisper models without a language model head.
 */
export class WhisperModel extends WhisperPreTrainedModel { }

/**
 * WhisperForConditionalGeneration class for generating conditional outputs from Whisper models.
 */
export class WhisperForConditionalGeneration extends WhisperPreTrainedModel {

    requires_attention_mask = false;
    main_input_name = 'input_features';

    /**
     * Creates a new instance of the `WhisperForConditionalGeneration` class.
     * @param {Object} config Configuration object for the model.
     * @param {Object} session ONNX Session object for the model.
     * @param {Object} decoder_merged_session ONNX Session object for the decoder.
     * @param {Object} generation_config Configuration object for the generation process.
     */
    constructor(config, session, decoder_merged_session, generation_config) {
        super(config, session);
        this.decoder_merged_session = decoder_merged_session;
        this.generation_config = generation_config;

        this.num_decoder_layers = this.config.decoder_layers;
        this.num_decoder_heads = this.config.decoder_attention_heads;
        this.decoder_dim_kv = this.config.d_model / this.num_decoder_heads;

        this.num_encoder_layers = this.config.encoder_layers;
        this.num_encoder_heads = this.config.encoder_attention_heads;
        this.encoder_dim_kv = this.config.d_model / this.num_encoder_heads;
    }

    /**
     * @typedef {Object} WhisperGenerationConfig
     * @extends GenerationConfig
     * @property {boolean} [return_timestamps=null] Whether to return the timestamps with the text. This enables the `WhisperTimestampsLogitsProcessor`.
     * @property {boolean} [return_token_timestamps=null] Whether to return token-level timestamps
     * with the text. This can be used with or without the `return_timestamps` option. To get word-level
     * timestamps, use the tokenizer to group the tokens into words.
     * @property {number} [num_frames=null]  The number of audio frames available in this chunk. This is only used generating word-level timestamps.
     */

    /**
     * Generates outputs based on input and generation configuration.
     * @param {Object} inputs Input data for the model.
     * @param {WhisperGenerationConfig} generation_config Configuration object for the generation process.
     * @param {Object} logits_processor Optional logits processor object.
     * @returns {Promise<Object>} Promise object represents the generated outputs.
     */
    async generate(
        inputs,
        generation_config = null,
        logits_processor = null,
        // {
        //     return_timestamps = null,
        //     return_token_timestamps = null,
        //     language = null,
        //     task = null,
        // } = {},
    ) {
        // Create generation config object
        generation_config = this._get_generation_config(generation_config);


        // Whisper has additional options for returning timestamps
        generation_config.return_timestamps ??= false;

        // TODO add language and task

        if (generation_config.return_timestamps) {
            logits_processor = [new WhisperTimeStampLogitsProcessor(generation_config)]
        }

        if (generation_config.return_token_timestamps) {
            generation_config.output_attentions = true;
            generation_config.return_dict_in_generate = true;

            if (generation_config.task === 'translate') {
                console.warn("Token-level timestamps may not be reliable for task 'translate'.")
            }

            if (!generation_config.alignment_heads) {
                throw new Error(
                    "Model generation config has no `alignment_heads`, token-level timestamps not available. " +
                    "See https://gist.github.com/hollance/42e32852f24243b748ae6bc1f985b13a on how to add this property to the generation config."
                )
            }
        }

        const outputs = await super.generate(inputs, generation_config, logits_processor);

        if (generation_config.return_token_timestamps && generation_config.alignment_heads) {
            outputs["token_timestamps"] = this._extract_token_timestamps(
                outputs,
                generation_config.alignment_heads,
                generation_config.num_frames,
            )
        }

        return outputs
    }

    /**
     * Calculates token-level timestamps using the encoder-decoder cross-attentions and
     * dynamic time-warping (DTW) to map each output token to a position in the input audio.
     * @param {Object} generate_outputs Outputs generated by the model
     * @param {Tensor[][][]} generate_outputs.cross_attentions The cross attentions output by the model
     * @param {Tensor[][][]} generate_outputs.decoder_attentions The decoder attentions output by the model
     * @param {number[][]} generate_outputs.sequences The sequences output by the model
     * @param {number[][]} alignment_heads Alignment heads of the model
     * @param {number} [num_frames=null] Number of frames in the input audio.
     * @param {number} [time_precision=0.02] Precision of the timestamps in seconds
     * @returns {Tensor} tensor containing the timestamps in seconds for each predicted token
     */
    _extract_token_timestamps(generate_outputs, alignment_heads, num_frames = null, time_precision = 0.02) {
        if (!generate_outputs.cross_attentions) {
            throw new Error(
                "Model outputs must contain cross attentions to extract timestamps. " +
                "This is most likely because the model was not exported with `output_attentions=True`."
            )
        }

        let median_filter_width = this.config.median_filter_width;
        if (median_filter_width === undefined) {
            console.warn("Model config has no `median_filter_width`, using default value of 7.")
            median_filter_width = 7;
        }

        const batchedMatrices = generate_outputs.cross_attentions.map(batch => {
            // Create a list with `decoder_layers` elements, each a tensor of shape
            // (batch size, attention_heads, output length, input length).
            let cross_attentions = Array.from({ length: this.config.decoder_layers },
                (_, i) => cat(batch.map(x => x[i]), 2)
            );

            let weights = stack(alignment_heads.map(([l, h]) => {
                return num_frames
                    ? cross_attentions[l].slice(null, h, null, [0, num_frames])
                    : cross_attentions[l].slice(null, h);
            }));
            weights = weights.transpose(1, 0, 2, 3)

            let [std, calculatedMean] = std_mean(weights, -2, 0, true);

            // Normalize and smoothen the weights.
            let smoothedWeights = weights.clone(); // [1, 8, seqLength, 1500]

            for (let a = 0; a < smoothedWeights.dims[0]; ++a) {
                let aTensor = smoothedWeights[a]; // [8, seqLength, 1500]

                for (let b = 0; b < aTensor.dims[0]; ++b) {
                    let bTensor = aTensor[b]; // [seqLength, 1500]

                    const stdTensor = std[a][b][0]; // [1500]
                    const meanTensor = calculatedMean[a][b][0]; // [1500]

                    for (let c = 0; c < bTensor.dims[0]; ++c) {

                        let cTensor = bTensor[c]; // [1500]
                        for (let d = 0; d < cTensor.data.length; ++d) {
                            cTensor.data[d] = (cTensor.data[d] - meanTensor.data[d]) / stdTensor.data[d]
                        }

                        // Apply median filter.
                        cTensor.data.set(medianFilter(cTensor.data, median_filter_width))
                    }
                }
            }

            // Average the different cross-attention heads.
            const matrix = mean(smoothedWeights, 1);
            return matrix;
        });

        const timestampsShape = [generate_outputs.sequences.length, generate_outputs.sequences[0].length];

        const timestamps = new Tensor(
            'float32',
            new Float32Array(timestampsShape[0] * timestampsShape[1]),
            timestampsShape
        );

        // Perform dynamic time warping on each element of the batch.
        for (let batch_idx = 0; batch_idx < timestampsShape[0]; ++batch_idx) {
            // NOTE: Since we run only one batch at a time, we can squeeze to get the same dimensions
            // as the python implementation
            const matrix = batchedMatrices[batch_idx].neg().squeeze_(0);
            let [text_indices, time_indices] = dynamicTimeWarping(matrix);

            let diffs = Array.from({ length: text_indices.length - 1 }, (v, i) => text_indices[i + 1] - text_indices[i]);
            let jumps = mergeArrays([1], diffs).map(x => !!x); // convert to boolean

            let jump_times = [];
            for (let i = 0; i < jumps.length; ++i) {
                if (jumps[i]) {
                    jump_times.push(time_indices[i] * time_precision);
                    // NOTE: No point in rounding here, since we set to Float32Array later
                }
            }
            timestamps[batch_idx].data.set(jump_times, 1)
        }

        return timestamps;
    }
}
//////////////////////////////////////////////////

//////////////////////////////////////////////////
/**
 * Vision Encoder-Decoder model based on OpenAI's GPT architecture for image captioning and other vision tasks
 */
export class VisionEncoderDecoderModel extends PreTrainedModel {
    main_input_name = 'pixel_values';

    /**
     * Creates a new instance of the `VisionEncoderDecoderModel` class.
     * @param {Object} config The configuration object specifying the hyperparameters and other model settings.
     * @param {Object} session The ONNX session containing the encoder model.
     * @param {any} decoder_merged_session The ONNX session containing the merged decoder model.
     * @param {Object} generation_config Configuration object for the generation process.
     */
    constructor(config, session, decoder_merged_session, generation_config) {
        super(config, session);
        this.decoder_merged_session = decoder_merged_session;
        this.generation_config = generation_config;

        // Extract configs
        const encoderConfig = this.config.encoder;
        const decoderConfig = this.config.decoder;

        // Validate encoder
        const encoderModelType = encoderConfig.model_type;
        const encoderModel =
            MODEL_MAPPING_NAMES_ENCODER_ONLY.get(encoderModelType)
            ?? MODEL_MAPPING_NAMES_ENCODER_DECODER.get(encoderModelType);
        if (!encoderModel) {
            console.warn(`Model type for encoder '${encoderModelType}' not found, assuming encoder-only architecture. Please report this at https://github.com/xenova/transformers.js/issues/new/choose.`);
        }

        // Validate decoder
        const decoderModel = MODEL_WITH_LM_HEAD_MAPPING_NAMES.get(decoderConfig.model_type);
        if (!decoderModel) {
            throw new Error(`Unable to construct \`VisionEncoderDecoder\` due to unsupported decoder: "${this.config.decoder.model_type}"`);
        }

        // @ts-ignore
        const decoderModelClass = decoderModel[1];
        // @ts-ignore
        const decoder = new decoderModelClass(decoderConfig, decoder_merged_session, generation_config);

        this.add_encoder_pkv = 'num_decoder_layers' in decoder;
        if (this.add_encoder_pkv) {
            // Decoder is part of an encoder-decoder model
            this.num_decoder_layers = decoder.num_decoder_layers;
            this.num_decoder_heads = decoder.num_decoder_heads;
            this.decoder_dim_kv = decoder.decoder_dim_kv;

            this.num_encoder_layers = decoder.num_encoder_layers;
            this.num_encoder_heads = decoder.num_encoder_heads;
            this.encoder_dim_kv = decoder.encoder_dim_kv;

        } else {
            // Decoder is a decoder-only model
            this.num_layers = decoder.num_layers;
            this.num_heads = decoder.num_heads;
            this.dim_kv = decoder.dim_kv;
        }
    }
}
//////////////////////////////////////////////////

//////////////////////////////////////////////////
// CLIP models
export class CLIPPreTrainedModel extends PreTrainedModel { }

/**
 * CLIP Text and Vision Model with a projection layers on top
 * 
 * **Example:** Perform zero-shot image classification with a `CLIPModel`.
 * 
 * ```javascript
 * import { AutoTokenizer, AutoProcessor, CLIPModel, RawImage } from '@xenova/transformers';
 * 
 * // Load tokenizer, processor, and model
 * let tokenizer = await AutoTokenizer.from_pretrained('Xenova/clip-vit-base-patch16');
 * let processor = await AutoProcessor.from_pretrained('Xenova/clip-vit-base-patch16');
 * let model = await CLIPModel.from_pretrained('Xenova/clip-vit-base-patch16');
 * 
 * // Run tokenization
 * let texts = ['a photo of a car', 'a photo of a football match']
 * let text_inputs = tokenizer(texts, { padding: true, truncation: true });
 * 
 * // Read image and run processor
 * let image = await RawImage.read('https://huggingface.co/datasets/Xenova/transformers.js-docs/resolve/main/football-match.jpg');
 * let image_inputs = await processor(image);
 * 
 * // Run model with both text and pixel inputs
 * let output = await model({ ...text_inputs, ...image_inputs });
 * // {
 * //   logits_per_image: Tensor {
 * //     dims: [ 1, 2 ],
 * //     data: Float32Array(2) [ 18.579734802246094, 24.31830596923828 ],
 * //   },
 * //   logits_per_text: Tensor {
 * //     dims: [ 2, 1 ],
 * //     data: Float32Array(2) [ 18.579734802246094, 24.31830596923828 ],
 * //   },
 * //   text_embeds: Tensor {
 * //     dims: [ 2, 512 ],
 * //     data: Float32Array(1024) [ ... ],
 * //   },
 * //   image_embeds: Tensor {
 * //     dims: [ 1, 512 ],
 * //     data: Float32Array(512) [ ... ],
 * //   }
 * // }
 * ```
 */
export class CLIPModel extends CLIPPreTrainedModel { }

/**
 * CLIP Text Model with a projection layer on top (a linear layer on top of the pooled output)
 * 
 * **Example:** Compute text embeddings with `CLIPTextModelWithProjection`.
 * 
 * ```javascript
 * import { AutoTokenizer, CLIPTextModelWithProjection } from '@xenova/transformers';
 * 
 * // Load tokenizer and text model
 * const tokenizer = await AutoTokenizer.from_pretrained('Xenova/clip-vit-base-patch16');
 * const text_model = await CLIPTextModelWithProjection.from_pretrained('Xenova/clip-vit-base-patch16');
 * 
 * // Run tokenization
 * let texts = ['a photo of a car', 'a photo of a football match'];
 * let text_inputs = tokenizer(texts, { padding: true, truncation: true });
 * 
 * // Compute embeddings
 * const { text_embeds } = await text_model(text_inputs);
 * // Tensor {
 * //   dims: [ 2, 512 ],
 * //   type: 'float32',
 * //   data: Float32Array(1024) [ ... ],
 * //   size: 1024
 * // }
 * ```
 */
export class CLIPTextModelWithProjection extends CLIPPreTrainedModel {

    /** @type {PreTrainedModel.from_pretrained} */
    static async from_pretrained(pretrained_model_name_or_path, options = {}) {
        // Update default model file name if not provided
        options.model_file_name ??= 'text_model';
        return super.from_pretrained(pretrained_model_name_or_path, options);
    }
}

/**
 * CLIP Vision Model with a projection layer on top (a linear layer on top of the pooled output)
 * 
 * **Example:** Compute vision embeddings with `CLIPVisionModelWithProjection`.
 * 
 * ```javascript
 * import { AutoProcessor, CLIPVisionModelWithProjection, RawImage} from '@xenova/transformers';
 * 
 * // Load processor and vision model
 * const processor = await AutoProcessor.from_pretrained('Xenova/clip-vit-base-patch16');
 * const vision_model = await CLIPVisionModelWithProjection.from_pretrained('Xenova/clip-vit-base-patch16');
 * 
 * // Read image and run processor
 * let image = await RawImage.read('https://huggingface.co/datasets/Xenova/transformers.js-docs/resolve/main/football-match.jpg');
 * let image_inputs = await processor(image);
 * 
 * // Compute embeddings
 * const { image_embeds } = await vision_model(image_inputs);
 * // Tensor {
 * //   dims: [ 1, 512 ],
 * //   type: 'float32',
 * //   data: Float32Array(512) [ ... ],
 * //   size: 512
 * // }
 * ```
 */
export class CLIPVisionModelWithProjection extends CLIPPreTrainedModel {
    /** @type {PreTrainedModel.from_pretrained} */
    static async from_pretrained(pretrained_model_name_or_path, options = {}) {
        // Update default model file name if not provided
        options.model_file_name ??= 'vision_model';
        return super.from_pretrained(pretrained_model_name_or_path, options);
    }
}
//////////////////////////////////////////////////


//////////////////////////////////////////////////
// SigLIP models
export class SiglipPreTrainedModel extends PreTrainedModel { }

/**
 * SigLIP Text and Vision Model with a projection layers on top
 * 
 * **Example:** Perform zero-shot image classification with a `SiglipModel`.
 * 
 * ```javascript
 * import { AutoTokenizer, AutoProcessor, SiglipModel, RawImage } from '@xenova/transformers';
 * 
 * // Load tokenizer, processor, and model
 * const tokenizer = await AutoTokenizer.from_pretrained('Xenova/siglip-base-patch16-224');
 * const processor = await AutoProcessor.from_pretrained('Xenova/siglip-base-patch16-224');
 * const model = await SiglipModel.from_pretrained('Xenova/siglip-base-patch16-224');
 * 
 * // Run tokenization
 * const texts = ['a photo of 2 cats', 'a photo of 2 dogs'];
 * const text_inputs = tokenizer(texts, { padding: 'max_length', truncation: true });
 * 
 * // Read image and run processor
 * const image = await RawImage.read('http://images.cocodataset.org/val2017/000000039769.jpg');
 * const image_inputs = await processor(image);
 * 
 * // Run model with both text and pixel inputs
 * const output = await model({ ...text_inputs, ...image_inputs });
 * // {
 * //   logits_per_image: Tensor {
 * //     dims: [ 1, 2 ],
 * //     data: Float32Array(2) [ -1.6019744873046875, -10.720091819763184 ],
 * //   },
 * //   logits_per_text: Tensor {
 * //     dims: [ 2, 1 ],
 * //     data: Float32Array(2) [ -1.6019744873046875, -10.720091819763184 ],
 * //   },
 * //   text_embeds: Tensor {
 * //     dims: [ 2, 768 ],
 * //     data: Float32Array(1536) [ ... ],
 * //   },
 * //   image_embeds: Tensor {
 * //     dims: [ 1, 768 ],
 * //     data: Float32Array(768) [ ... ],
 * //   }
 * // }
 * ```
 */
export class SiglipModel extends SiglipPreTrainedModel { }

/**
 * The text model from SigLIP without any head or projection on top.
 * 
 * **Example:** Compute text embeddings with `SiglipTextModel`.
 * 
 * ```javascript
 * import { AutoTokenizer, SiglipTextModel } from '@xenova/transformers';
 * 
 * // Load tokenizer and text model
 * const tokenizer = await AutoTokenizer.from_pretrained('Xenova/siglip-base-patch16-224');
 * const text_model = await SiglipTextModel.from_pretrained('Xenova/siglip-base-patch16-224');
 * 
 * // Run tokenization
 * const texts = ['a photo of 2 cats', 'a photo of 2 dogs'];
 * const text_inputs = tokenizer(texts, { padding: 'max_length', truncation: true });
 * 
 * // Compute embeddings
 * const { pooler_output } = await text_model(text_inputs);
 * // Tensor {
 * //   dims: [ 2, 768 ],
 * //   type: 'float32',
 * //   data: Float32Array(1536) [ ... ],
 * //   size: 1536
 * // }
 * ```
 */
export class SiglipTextModel extends SiglipPreTrainedModel {

    /** @type {PreTrainedModel.from_pretrained} */
    static async from_pretrained(pretrained_model_name_or_path, options = {}) {
        // Update default model file name if not provided
        options.model_file_name ??= 'text_model';
        return super.from_pretrained(pretrained_model_name_or_path, options);
    }
}

/**
 * The vision model from SigLIP without any head or projection on top.
 * 
 * **Example:** Compute vision embeddings with `SiglipVisionModel`.
 * 
 * ```javascript
 * import { AutoProcessor, SiglipVisionModel, RawImage} from '@xenova/transformers';
 * 
 * // Load processor and vision model
 * const processor = await AutoProcessor.from_pretrained('Xenova/siglip-base-patch16-224');
 * const vision_model = await SiglipVisionModel.from_pretrained('Xenova/siglip-base-patch16-224');
 * 
 * // Read image and run processor
 * const image = await RawImage.read('https://huggingface.co/datasets/Xenova/transformers.js-docs/resolve/main/football-match.jpg');
 * const image_inputs = await processor(image);
 * 
 * // Compute embeddings
 * const { pooler_output } = await vision_model(image_inputs);
 * // Tensor {
 * //   dims: [ 1, 768 ],
 * //   type: 'float32',
 * //   data: Float32Array(768) [ ... ],
 * //   size: 768
 * // }
 * ```
 */
export class SiglipVisionModel extends CLIPPreTrainedModel {
    /** @type {PreTrainedModel.from_pretrained} */
    static async from_pretrained(pretrained_model_name_or_path, options = {}) {
        // Update default model file name if not provided
        options.model_file_name ??= 'vision_model';
        return super.from_pretrained(pretrained_model_name_or_path, options);
    }
}
//////////////////////////////////////////////////
// ChineseCLIP models
export class ChineseCLIPPreTrainedModel extends PreTrainedModel { }

export class ChineseCLIPModel extends ChineseCLIPPreTrainedModel { }
//////////////////////////////////////////////////


//////////////////////////////////////////////////
// CLIPSeg models
export class CLIPSegPreTrainedModel extends PreTrainedModel { }

export class CLIPSegModel extends CLIPSegPreTrainedModel { }

/**
 * CLIPSeg model with a Transformer-based decoder on top for zero-shot and one-shot image segmentation.
 * 
 * **Example:** Perform zero-shot image segmentation with a `CLIPSegForImageSegmentation` model.
 * 
 * ```javascript
 * import { AutoTokenizer, AutoProcessor, CLIPSegForImageSegmentation, RawImage } from '@xenova/transformers';
 * 
 * // Load tokenizer, processor, and model
 * const tokenizer = await AutoTokenizer.from_pretrained('Xenova/clipseg-rd64-refined');
 * const processor = await AutoProcessor.from_pretrained('Xenova/clipseg-rd64-refined');
 * const model = await CLIPSegForImageSegmentation.from_pretrained('Xenova/clipseg-rd64-refined');
 * 
 * // Run tokenization
 * const texts = ['a glass', 'something to fill', 'wood', 'a jar'];
 * const text_inputs = tokenizer(texts, { padding: true, truncation: true });
 * 
 * // Read image and run processor
 * const image = await RawImage.read('https://github.com/timojl/clipseg/blob/master/example_image.jpg?raw=true');
 * const image_inputs = await processor(image);
 * 
 * // Run model with both text and pixel inputs
 * const { logits } = await model({ ...text_inputs, ...image_inputs });
 * // logits: Tensor {
 * //   dims: [4, 352, 352],
 * //   type: 'float32',
 * //   data: Float32Array(495616) [ ... ],
 * //   size: 495616
 * // }
 * ```
 * 
 * You can visualize the predictions as follows:
 * ```javascript
 * const preds = logits
 *   .unsqueeze_(1)
 *   .sigmoid_()
 *   .mul_(255)
 *   .round_()
 *   .to('uint8');
 * 
 * for (let i = 0; i < preds.dims[0]; ++i) {
 *   const img = RawImage.fromTensor(preds[i]);
 *   img.save(`prediction_${i}.png`);
 * }
 * ```
 */
export class CLIPSegForImageSegmentation extends CLIPSegPreTrainedModel { }
//////////////////////////////////////////////////


//////////////////////////////////////////////////
// GPT2 models
export class GPT2PreTrainedModel extends PreTrainedModel {
    /**
     * Creates a new instance of the `GPT2PreTrainedModel` class.
     * @param {Object} config The configuration of the model.
     * @param {any} session The ONNX session containing the model weights.
     * @param {GenerationConfig} generation_config The generation configuration.
     */
    constructor(config, session, generation_config) {
        super(config, session);
        this.generation_config = generation_config;

        // config doesn't contain pad_token_id, so we assume it is the eos_token_id
        this.config.pad_token_id = this.config.eos_token_id

        this.num_heads = this.config.n_head
        this.num_layers = this.config.n_layer
        this.dim_kv = this.config.n_embd / this.num_heads;
    }
}

export class GPT2Model extends GPT2PreTrainedModel { }

/**
 * GPT-2 language model head on top of the GPT-2 base model. This model is suitable for text generation tasks.
 */
export class GPT2LMHeadModel extends GPT2PreTrainedModel { }
// export class GPT2ForSequenceClassification extends GPT2PreTrainedModel {
// TODO
// }
//////////////////////////////////////////////////

//////////////////////////////////////////////////
// GPTNeo models
export class GPTNeoPreTrainedModel extends PreTrainedModel {
    /**
     * Creates a new instance of the `GPTNeoPreTrainedModel` class.
     * @param {Object} config The configuration of the model.
     * @param {any} session The ONNX session containing the model weights.
     * @param {GenerationConfig} generation_config The generation configuration.
     */
    constructor(config, session, generation_config) {
        super(config, session);
        this.generation_config = generation_config;

        // config doesn't contain pad_token_id, so we assume it is the eos_token_id
        this.config.pad_token_id = this.config.eos_token_id

        this.num_heads = this.config.num_heads;
        this.num_layers = this.config.num_layers;
        this.dim_kv = this.config.hidden_size / this.num_heads;
    }
}
export class GPTNeoModel extends GPTNeoPreTrainedModel { }

export class GPTNeoForCausalLM extends GPTNeoPreTrainedModel { }
//////////////////////////////////////////////////

//////////////////////////////////////////////////
// GPTNeoX models
export class GPTNeoXPreTrainedModel extends PreTrainedModel {
    /**
     * Creates a new instance of the `GPTNeoXPreTrainedModel` class.
     * @param {Object} config The configuration of the model.
     * @param {any} session The ONNX session containing the model weights.
     * @param {GenerationConfig} generation_config The generation configuration.
     */
    constructor(config, session, generation_config) {
        super(config, session);
        this.generation_config = generation_config;

        // config doesn't contain pad_token_id, so we assume it is the eos_token_id
        this.config.pad_token_id = this.config.eos_token_id

        this.num_heads = this.config.num_attention_heads;
        this.num_layers = this.config.num_hidden_layers;
        this.dim_kv = this.config.hidden_size / this.num_heads;
    }
}
export class GPTNeoXModel extends GPTNeoXPreTrainedModel { }

export class GPTNeoXForCausalLM extends GPTNeoXPreTrainedModel { }
//////////////////////////////////////////////////


//////////////////////////////////////////////////
// GPT-J models
export class GPTJPreTrainedModel extends PreTrainedModel {
    /**
     * Creates a new instance of the `GPTJPreTrainedModel` class.
     * @param {Object} config The configuration of the model.
     * @param {any} session The ONNX session containing the model weights.
     * @param {GenerationConfig} generation_config The generation configuration.
     */
    constructor(config, session, generation_config) {
        super(config, session);
        this.generation_config = generation_config;

        // config doesn't contain pad_token_id, so we assume it is the eos_token_id
        this.config.pad_token_id = this.config.eos_token_id

        this.num_heads = this.config.n_head
        this.num_layers = this.config.n_layer
        this.dim_kv = this.config.n_embd / this.num_heads;
    }
}

export class GPTJModel extends GPTJPreTrainedModel { }

export class GPTJForCausalLM extends GPTJPreTrainedModel { }
//////////////////////////////////////////////////


//////////////////////////////////////////////////
// GPTBigCode models
export class GPTBigCodePreTrainedModel extends PreTrainedModel {
    /**
     * Creates a new instance of the `GPTBigCodePreTrainedModel` class.
     * @param {Object} config The configuration of the model.
     * @param {any} session The ONNX session containing the model weights.
     * @param {GenerationConfig} generation_config The generation configuration.
     */
    constructor(config, session, generation_config) {
        super(config, session);
        this.generation_config = generation_config;

        // config doesn't contain pad_token_id, so we assume it is the eos_token_id
        this.config.pad_token_id = this.config.eos_token_id

        this.num_heads = this.config.n_head
        this.num_layers = this.config.n_layer
        this.dim_kv = this.config.n_embd / this.num_heads;
    }
}

export class GPTBigCodeModel extends GPTBigCodePreTrainedModel { }

export class GPTBigCodeForCausalLM extends GPTBigCodePreTrainedModel { }
//////////////////////////////////////////////////

//////////////////////////////////////////////////
// CodeGen models
export class CodeGenPreTrainedModel extends PreTrainedModel {
    /**
     * Creates a new instance of the `CodeGenPreTrainedModel` class.
     * @param {Object} config The model configuration object.
     * @param {Object} session The ONNX session object.
     * @param {GenerationConfig} generation_config The generation configuration.
     */
    constructor(config, session, generation_config) {
        super(config, session);
        this.generation_config = generation_config;

        // config doesn't contain pad_token_id, so we assume it is the eos_token_id
        this.config.pad_token_id = this.config.eos_token_id

        this.num_heads = this.config.n_head
        this.num_layers = this.config.n_layer
        this.dim_kv = this.config.n_embd / this.num_heads;
    }
}
/**
 * CodeGenModel is a class representing a code generation model without a language model head.
 */
export class CodeGenModel extends CodeGenPreTrainedModel { }

/**
 * CodeGenForCausalLM is a class that represents a code generation model based on the GPT-2 architecture. It extends the `CodeGenPreTrainedModel` class.
 */
export class CodeGenForCausalLM extends CodeGenPreTrainedModel { }
//////////////////////////////////////////////////


//////////////////////////////////////////////////
// LLama models

/**
 * The bare LLama Model outputting raw hidden-states without any specific head on top.
 */
export class LlamaPreTrainedModel extends PreTrainedModel {
    /**
     * Creates a new instance of the `LlamaPreTrainedModel` class.
     * @param {Object} config The model configuration object.
     * @param {Object} session The ONNX session object.
     * @param {GenerationConfig} generation_config The generation configuration.
     */
    constructor(config, session, generation_config) {
        super(config, session);
        this.generation_config = generation_config;

        // config doesn't contain pad_token_id, so we assume it is the eos_token_id
        this.config.pad_token_id = this.config.eos_token_id

        this.num_heads = this.config.num_key_value_heads ?? this.config.num_attention_heads
        this.num_layers = this.config.num_hidden_layers
        this.dim_kv = this.config.hidden_size / this.config.num_attention_heads
    }
}
/**
 * The bare LLaMA Model outputting raw hidden-states without any specific head on top.
 */
export class LlamaModel extends LlamaPreTrainedModel { }

export class LlamaForCausalLM extends LlamaPreTrainedModel { }
//////////////////////////////////////////////////

//////////////////////////////////////////////////
// Qwen2 models

/**
 * The bare Qwen2 Model outputting raw hidden-states without any specific head on top.
 */
export class Qwen2PreTrainedModel extends PreTrainedModel {
    /**
     * Creates a new instance of the `Qwen2PreTrainedModel` class.
     * @param {Object} config The model configuration object.
     * @param {Object} session The ONNX session object.
     * @param {GenerationConfig} generation_config The generation configuration.
     */
    constructor(config, session, generation_config) {
        super(config, session);
        this.generation_config = generation_config;

        // config doesn't contain pad_token_id, so we assume it is the eos_token_id
        this.config.pad_token_id = this.config.eos_token_id

        this.num_heads = this.config.num_key_value_heads ?? this.config.num_attention_heads
        this.num_layers = this.config.num_hidden_layers
        this.dim_kv = this.config.hidden_size / this.config.num_attention_heads
    }
}
/**
 * The bare Qwen2 Model outputting raw hidden-states without any specific head on top.
 */
export class Qwen2Model extends Qwen2PreTrainedModel { }

export class Qwen2ForCausalLM extends Qwen2PreTrainedModel { }
//////////////////////////////////////////////////


//////////////////////////////////////////////////
// Phi models

export class PhiPreTrainedModel extends PreTrainedModel {
    /**
     * Creates a new instance of the `PhiPreTrainedModel` class.
     * @param {Object} config The model configuration object.
     * @param {Object} session The ONNX session object.
     * @param {GenerationConfig} generation_config The generation configuration.
     */
    constructor(config, session, generation_config) {
        super(config, session);
        this.generation_config = generation_config;

        // config doesn't contain pad_token_id, so we assume it is the eos_token_id
        this.config.pad_token_id = this.config.eos_token_id;

        this.num_heads = this.config.num_attention_heads;
        this.num_layers = this.config.num_hidden_layers;
        this.dim_kv = this.config.hidden_size / this.num_heads;
    }
}
/**
 * The bare Phi Model outputting raw hidden-states without any specific head on top.
 */
export class PhiModel extends PhiPreTrainedModel { }

export class PhiForCausalLM extends PhiPreTrainedModel { }
//////////////////////////////////////////////////


//////////////////////////////////////////////////
// Bloom models
/**
 * The Bloom Model transformer with a language modeling head on top (linear layer with weights tied to the input embeddings).
 */
export class BloomPreTrainedModel extends PreTrainedModel {
    /**
     * Creates a new instance of the `BloomPreTrainedModel` class.
     * @param {Object} config The configuration of the model.
     * @param {any} session The ONNX session containing the model weights.
     * @param {GenerationConfig} generation_config The generation configuration.
     */
    constructor(config, session, generation_config) {
        super(config, session);
        this.generation_config = generation_config;

        // config doesn't contain pad_token_id, so we assume it is the eos_token_id
        this.config.pad_token_id = this.config.eos_token_id

        this.num_heads = this.config.n_head
        this.num_layers = this.config.n_layer
        this.dim_kv = this.config.hidden_size / this.num_heads;
    }
}

/**
 * The bare Bloom Model transformer outputting raw hidden-states without any specific head on top.
 */
export class BloomModel extends BloomPreTrainedModel { }

/**
 * The Bloom Model transformer with a language modeling head on top (linear layer with weights tied to the input embeddings).
 */
export class BloomForCausalLM extends BloomPreTrainedModel { }
//////////////////////////////////////////////////

//////////////////////////////////////////////////
// MPT models
export class MptPreTrainedModel extends PreTrainedModel {
    /**
     * Creates a new instance of the `MptPreTrainedModel` class.
     * @param {Object} config The model configuration object.
     * @param {Object} session The ONNX session object.
     * @param {GenerationConfig} generation_config The generation configuration.
     */
    constructor(config, session, generation_config) {
        super(config, session);
        this.generation_config = generation_config;

        // config doesn't contain pad_token_id, so we assume it is the eos_token_id
        this.config.pad_token_id = this.config.eos_token_id

        this.num_heads = this.config.n_heads
        this.num_layers = this.config.n_layers
        this.dim_kv = this.config.d_model / this.num_heads;
    }
}

/**
 * The bare Mpt Model transformer outputting raw hidden-states without any specific head on top.
 */
export class MptModel extends MptPreTrainedModel { }

/**
 * The MPT Model transformer with a language modeling head on top (linear layer with weights tied to the input embeddings).
 */
export class MptForCausalLM extends MptPreTrainedModel { }
//////////////////////////////////////////////////


//////////////////////////////////////////////////
// OPT models
export class OPTPreTrainedModel extends PreTrainedModel {
    /**
     * Creates a new instance of the `OPTPreTrainedModel` class.
     * @param {Object} config The model configuration object.
     * @param {Object} session The ONNX session object.
     * @param {GenerationConfig} generation_config The generation configuration.
     */
    constructor(config, session, generation_config) {
        super(config, session);
        this.generation_config = generation_config;

        // config doesn't contain pad_token_id, so we assume it is the eos_token_id
        this.config.pad_token_id = this.config.eos_token_id

        this.num_heads = this.config.num_attention_heads;
        this.num_layers = this.config.num_hidden_layers;
        this.dim_kv = this.config.hidden_size / this.num_heads;
    }
}

/**
 * The bare OPT Model outputting raw hidden-states without any specific head on top.
 */
export class OPTModel extends OPTPreTrainedModel { }

/**
 * The OPT Model transformer with a language modeling head on top (linear layer with weights tied to the input embeddings).
 */
export class OPTForCausalLM extends OPTPreTrainedModel { }
//////////////////////////////////////////////////

//////////////////////////////////////////////////
export class ViTPreTrainedModel extends PreTrainedModel { }
export class ViTModel extends ViTPreTrainedModel { }
export class ViTForImageClassification extends ViTPreTrainedModel {
    /**
     * @param {any} model_inputs
     */
    async _call(model_inputs) {
        return new SequenceClassifierOutput(await super._call(model_inputs));
    }
}
//////////////////////////////////////////////////

//////////////////////////////////////////////////
export class VitMattePreTrainedModel extends PreTrainedModel { }

/**
 * ViTMatte framework leveraging any vision backbone e.g. for ADE20k, CityScapes.
 * 
 * **Example:** Perform image matting with a `VitMatteForImageMatting` model.
 * ```javascript
 * import { AutoProcessor, VitMatteForImageMatting, RawImage } from '@xenova/transformers';
 * 
 * // Load processor and model
 * const processor = await AutoProcessor.from_pretrained('Xenova/vitmatte-small-distinctions-646');
 * const model = await VitMatteForImageMatting.from_pretrained('Xenova/vitmatte-small-distinctions-646');
 * 
 * // Load image and trimap
 * const image = await RawImage.fromURL('https://huggingface.co/datasets/Xenova/transformers.js-docs/resolve/main/vitmatte_image.png');
 * const trimap = await RawImage.fromURL('https://huggingface.co/datasets/Xenova/transformers.js-docs/resolve/main/vitmatte_trimap.png');
 * 
 * // Prepare image + trimap for the model
 * const inputs = await processor(image, trimap);
 * 
 * // Predict alpha matte
 * const { alphas } = await model(inputs);
 * // Tensor {
 * //   dims: [ 1, 1, 640, 960 ],
 * //   type: 'float32',
 * //   size: 614400,
 * //   data: Float32Array(614400) [ 0.9894027709960938, 0.9970508813858032, ... ]
 * // }
 * ```
 * 
 * You can visualize the alpha matte as follows:
 * ```javascript
 * import { Tensor, cat } from '@xenova/transformers';
 * 
 * // Visualize predicted alpha matte
 * const imageTensor = new Tensor(
 *   'uint8',
 *   new Uint8Array(image.data),
 *   [image.height, image.width, image.channels]
 * ).transpose(2, 0, 1);
 * 
 * // Convert float (0-1) alpha matte to uint8 (0-255)
 * const alphaChannel = alphas
 *   .squeeze(0)
 *   .mul_(255)
 *   .clamp_(0, 255)
 *   .round_()
 *   .to('uint8');
 * 
 * // Concatenate original image with predicted alpha
 * const imageData = cat([imageTensor, alphaChannel], 0);
 * 
 * // Save output image
 * const outputImage = RawImage.fromTensor(imageData);
 * outputImage.save('output.png');
 * ```
 */
export class VitMatteForImageMatting extends VitMattePreTrainedModel {
    /**
     * @param {any} model_inputs
     */
    async _call(model_inputs) {
        return new ImageMattingOutput(await super._call(model_inputs));
    }
}
//////////////////////////////////////////////////

//////////////////////////////////////////////////
export class MobileViTPreTrainedModel extends PreTrainedModel { }
export class MobileViTModel extends MobileViTPreTrainedModel { }
export class MobileViTForImageClassification extends MobileViTPreTrainedModel {
    /**
     * @param {any} model_inputs
     */
    async _call(model_inputs) {
        return new SequenceClassifierOutput(await super._call(model_inputs));
    }
}
// TODO: MobileViTForSemanticSegmentation

//////////////////////////////////////////////////

//////////////////////////////////////////////////
export class OwlViTPreTrainedModel extends PreTrainedModel { }
export class OwlViTModel extends OwlViTPreTrainedModel { }
export class OwlViTForObjectDetection extends OwlViTPreTrainedModel { }
//////////////////////////////////////////////////

//////////////////////////////////////////////////
export class Owlv2PreTrainedModel extends PreTrainedModel { }
export class Owlv2Model extends Owlv2PreTrainedModel { }
export class Owlv2ForObjectDetection extends Owlv2PreTrainedModel { }
//////////////////////////////////////////////////

//////////////////////////////////////////////////
// Beit Models
export class BeitPreTrainedModel extends PreTrainedModel { }
export class BeitModel extends BeitPreTrainedModel { }
export class BeitForImageClassification extends BeitPreTrainedModel {
    /**
     * @param {any} model_inputs
     */
    async _call(model_inputs) {
        return new SequenceClassifierOutput(await super._call(model_inputs));
    }
}
//////////////////////////////////////////////////


//////////////////////////////////////////////////
export class DetrPreTrainedModel extends PreTrainedModel { }
export class DetrModel extends DetrPreTrainedModel { }
export class DetrForObjectDetection extends DetrPreTrainedModel {
    /**
     * @param {any} model_inputs
     */
    async _call(model_inputs) {
        return new DetrObjectDetectionOutput(await super._call(model_inputs));
    }
}

export class DetrForSegmentation extends DetrPreTrainedModel {
    /**
     * Runs the model with the provided inputs
     * @param {Object} model_inputs Model inputs
     * @returns {Promise<DetrSegmentationOutput>} Object containing segmentation outputs
     */
    async _call(model_inputs) {
        return new DetrSegmentationOutput(await super._call(model_inputs));
    }
}

export class DetrObjectDetectionOutput extends ModelOutput {
    /**
     * @param {Object} output The output of the model.
     * @param {Tensor} output.logits Classification logits (including no-object) for all queries.
     * @param {Tensor} output.pred_boxes Normalized boxes coordinates for all queries, represented as (center_x, center_y, width, height).
     * These values are normalized in [0, 1], relative to the size of each individual image in the batch (disregarding possible padding).
     */
    constructor({ logits, pred_boxes }) {
        super();
        this.logits = logits;
        this.pred_boxes = pred_boxes;
    }
}

export class DetrSegmentationOutput extends ModelOutput {
    /**
     * @param {Object} output The output of the model.
     * @param {Tensor} output.logits The output logits of the model.
     * @param {Tensor} output.pred_boxes Predicted boxes.
     * @param {Tensor} output.pred_masks Predicted masks.
     */
    constructor({ logits, pred_boxes, pred_masks }) {
        super();
        this.logits = logits;
        this.pred_boxes = pred_boxes;
        this.pred_masks = pred_masks;
    }
}
//////////////////////////////////////////////////

//////////////////////////////////////////////////
export class TableTransformerPreTrainedModel extends PreTrainedModel { }

/**
 * The bare Table Transformer Model (consisting of a backbone and encoder-decoder Transformer)
 * outputting raw hidden-states without any specific head on top.
 */
export class TableTransformerModel extends TableTransformerPreTrainedModel { }

/**
 * Table Transformer Model (consisting of a backbone and encoder-decoder Transformer)
 * with object detection heads on top, for tasks such as COCO detection.
 */
export class TableTransformerForObjectDetection extends TableTransformerPreTrainedModel {
    /**
     * @param {any} model_inputs
     */
    async _call(model_inputs) {
        return new TableTransformerObjectDetectionOutput(await super._call(model_inputs));
    }
}
export class TableTransformerObjectDetectionOutput extends DetrObjectDetectionOutput { }
//////////////////////////////////////////////////


//////////////////////////////////////////////////
export class DeiTPreTrainedModel extends PreTrainedModel { }
export class DeiTModel extends DeiTPreTrainedModel { }
export class DeiTForImageClassification extends DeiTPreTrainedModel {
    /**
     * @param {any} model_inputs
     */
    async _call(model_inputs) {
        return new SequenceClassifierOutput(await super._call(model_inputs));
    }
}
//////////////////////////////////////////////////


//////////////////////////////////////////////////
/**
 * An abstract class to handle weights initialization and a simple interface for downloading and loading pretrained models.
 */
export class ResNetPreTrainedModel extends PreTrainedModel { }

/**
 * The bare ResNet model outputting raw features without any specific head on top.
 */
export class ResNetModel extends ResNetPreTrainedModel { }

/**
 * ResNet Model with an image classification head on top (a linear layer on top of the pooled features), e.g. for ImageNet.
 */
export class ResNetForImageClassification extends ResNetPreTrainedModel {
    /**
     * @param {any} model_inputs
     */
    async _call(model_inputs) {
        return new SequenceClassifierOutput(await super._call(model_inputs));
    }
}
//////////////////////////////////////////////////


//////////////////////////////////////////////////
export class SwinPreTrainedModel extends PreTrainedModel { }
export class SwinModel extends SwinPreTrainedModel { }
export class SwinForImageClassification extends SwinPreTrainedModel {
    /**
     * @param {any} model_inputs
     */
    async _call(model_inputs) {
        return new SequenceClassifierOutput(await super._call(model_inputs));
    }
}
//////////////////////////////////////////////////

//////////////////////////////////////////////////
export class Swin2SRPreTrainedModel extends PreTrainedModel { }

/**
 * The bare Swin2SR Model transformer outputting raw hidden-states without any specific head on top.
 */
export class Swin2SRModel extends Swin2SRPreTrainedModel { }

/**
 * Swin2SR Model transformer with an upsampler head on top for image super resolution and restoration.
 * 
 * **Example:** Super-resolution w/ `Xenova/swin2SR-classical-sr-x2-64`.
 * 
 * ```javascript
 * import { AutoProcessor, Swin2SRForImageSuperResolution, RawImage } from '@xenova/transformers';
 * 
 * // Load processor and model
 * const model_id = 'Xenova/swin2SR-classical-sr-x2-64';
 * const processor = await AutoProcessor.from_pretrained(model_id);
 * const model = await Swin2SRForImageSuperResolution.from_pretrained(model_id);
 * 
 * // Prepare model inputs
 * const url = 'https://huggingface.co/datasets/Xenova/transformers.js-docs/resolve/main/butterfly.jpg';
 * const image = await RawImage.fromURL(url);
 * const inputs = await processor(image);
 * 
 * // Run model
 * const outputs = await model(inputs);
 * 
 * // Convert Tensor to RawImage
 * const output = outputs.reconstruction.squeeze().clamp_(0, 1).mul_(255).round_().to('uint8');
 * const outputImage = RawImage.fromTensor(output);
 * // RawImage {
 * //   data: Uint8Array(786432) [ 41, 31, 24, ... ],
 * //   width: 512,
 * //   height: 512,
 * //   channels: 3
 * // }
 * ```
 */
export class Swin2SRForImageSuperResolution extends Swin2SRPreTrainedModel { }
//////////////////////////////////////////////////

//////////////////////////////////////////////////
export class DPTPreTrainedModel extends PreTrainedModel { }

/**
 * The bare DPT Model transformer outputting raw hidden-states without any specific head on top.
 */
export class DPTModel extends DPTPreTrainedModel { }

/**
 * DPT Model with a depth estimation head on top (consisting of 3 convolutional layers) e.g. for KITTI, NYUv2.
 * 
 * **Example:** Depth estimation w/ `Xenova/dpt-hybrid-midas`.
 * ```javascript
 * import { DPTForDepthEstimation, AutoProcessor, RawImage, interpolate, max } from '@xenova/transformers';
 * 
 * // Load model and processor
 * const model_id = 'Xenova/dpt-hybrid-midas';
 * const model = await DPTForDepthEstimation.from_pretrained(model_id);
 * const processor = await AutoProcessor.from_pretrained(model_id);
 * 
 * // Load image from URL
 * const url = 'http://images.cocodataset.org/val2017/000000039769.jpg';
 * const image = await RawImage.fromURL(url);
 * 
 * // Prepare image for the model
 * const inputs = await processor(image);
 * 
 * // Run model
 * const { predicted_depth } = await model(inputs);
 * 
 * // Interpolate to original size
 * const prediction = interpolate(predicted_depth, image.size.reverse(), 'bilinear', false);
 * 
 * // Visualize the prediction
 * const formatted = prediction.mul_(255 / max(prediction.data)[0]).to('uint8');
 * const depth = RawImage.fromTensor(formatted);
 * // RawImage {
 * //   data: Uint8Array(307200) [ 85, 85, 84, ... ],
 * //   width: 640,
 * //   height: 480,
 * //   channels: 1
 * // }
 * ```
 */
export class DPTForDepthEstimation extends DPTPreTrainedModel { }
//////////////////////////////////////////////////

//////////////////////////////////////////////////
export class DepthAnythingPreTrainedModel extends PreTrainedModel { }

/**
 * Depth Anything Model with a depth estimation head on top (consisting of 3 convolutional layers) e.g. for KITTI, NYUv2.
 */
export class DepthAnythingForDepthEstimation extends DepthAnythingPreTrainedModel { }
//////////////////////////////////////////////////


//////////////////////////////////////////////////
export class GLPNPreTrainedModel extends PreTrainedModel { }

/**
 * The bare GLPN encoder (Mix-Transformer) outputting raw hidden-states without any specific head on top.
 */
export class GLPNModel extends GLPNPreTrainedModel { }

/**
 * GLPN Model transformer with a lightweight depth estimation head on top e.g. for KITTI, NYUv2.
 * 
 * **Example:** Depth estimation w/ `Xenova/glpn-kitti`.
 * ```javascript
 * import { GLPNForDepthEstimation, AutoProcessor, RawImage, interpolate, max } from '@xenova/transformers';
 * 
 * // Load model and processor
 * const model_id = 'Xenova/glpn-kitti';
 * const model = await GLPNForDepthEstimation.from_pretrained(model_id);
 * const processor = await AutoProcessor.from_pretrained(model_id);
 * 
 * // Load image from URL
 * const url = 'http://images.cocodataset.org/val2017/000000039769.jpg';
 * const image = await RawImage.fromURL(url);
 * 
 * // Prepare image for the model
 * const inputs = await processor(image);
 * 
 * // Run model
 * const { predicted_depth } = await model(inputs);
 * 
 * // Interpolate to original size
 * const prediction = interpolate(predicted_depth, image.size.reverse(), 'bilinear', false);
 * 
 * // Visualize the prediction
 * const formatted = prediction.mul_(255 / max(prediction.data)[0]).to('uint8');
 * const depth = RawImage.fromTensor(formatted);
 * // RawImage {
 * //   data: Uint8Array(307200) [ 207, 169, 154, ... ],
 * //   width: 640,
 * //   height: 480,
 * //   channels: 1
 * // }
 * ```
 */
export class GLPNForDepthEstimation extends GLPNPreTrainedModel { }
//////////////////////////////////////////////////

//////////////////////////////////////////////////
export class DonutSwinPreTrainedModel extends PreTrainedModel { }

/**
 * The bare Donut Swin Model transformer outputting raw hidden-states without any specific head on top.
 * 
 * **Example:** Step-by-step Document Parsing.
 * 
 * ```javascript
 * import { AutoProcessor, AutoTokenizer, AutoModelForVision2Seq, RawImage } from '@xenova/transformers';
 * 
 * // Choose model to use
 * const model_id = 'Xenova/donut-base-finetuned-cord-v2';
 * 
 * // Prepare image inputs
 * const processor = await AutoProcessor.from_pretrained(model_id);
 * const url = 'https://huggingface.co/datasets/Xenova/transformers.js-docs/resolve/main/receipt.png';
 * const image = await RawImage.read(url);
 * const image_inputs = await processor(image);
 * 
 * // Prepare decoder inputs
 * const tokenizer = await AutoTokenizer.from_pretrained(model_id);
 * const task_prompt = '<s_cord-v2>';
 * const decoder_input_ids = tokenizer(task_prompt, {
 *   add_special_tokens: false,
 * }).input_ids;
 * 
 * // Create the model
 * const model = await AutoModelForVision2Seq.from_pretrained(model_id);
 * 
 * // Run inference
 * const output = await model.generate(image_inputs.pixel_values, {
 *   decoder_input_ids,
 *   max_length: model.config.decoder.max_position_embeddings,
 * });
 * 
 * // Decode output
 * const decoded = tokenizer.batch_decode(output)[0];
 * // <s_cord-v2><s_menu><s_nm> CINNAMON SUGAR</s_nm><s_unitprice> 17,000</s_unitprice><s_cnt> 1 x</s_cnt><s_price> 17,000</s_price></s_menu><s_sub_total><s_subtotal_price> 17,000</s_subtotal_price></s_sub_total><s_total><s_total_price> 17,000</s_total_price><s_cashprice> 20,000</s_cashprice><s_changeprice> 3,000</s_changeprice></s_total></s>
 * ```
 * 
 * **Example:** Step-by-step Document Visual Question Answering (DocVQA)
 * 
 * ```javascript
 * import { AutoProcessor, AutoTokenizer, AutoModelForVision2Seq, RawImage } from '@xenova/transformers';
 * 
 * // Choose model to use
 * const model_id = 'Xenova/donut-base-finetuned-docvqa';
 * 
 * // Prepare image inputs
 * const processor = await AutoProcessor.from_pretrained(model_id);
 * const url = 'https://huggingface.co/datasets/Xenova/transformers.js-docs/resolve/main/invoice.png';
 * const image = await RawImage.read(url);
 * const image_inputs = await processor(image);
 * 
 * // Prepare decoder inputs
 * const tokenizer = await AutoTokenizer.from_pretrained(model_id);
 * const question = 'What is the invoice number?';
 * const task_prompt = `<s_docvqa><s_question>${question}</s_question><s_answer>`;
 * const decoder_input_ids = tokenizer(task_prompt, {
 *   add_special_tokens: false,
 * }).input_ids;
 * 
 * // Create the model
 * const model = await AutoModelForVision2Seq.from_pretrained(model_id);
 * 
 * // Run inference
 * const output = await model.generate(image_inputs.pixel_values, {
 *   decoder_input_ids,
 *   max_length: model.config.decoder.max_position_embeddings,
 * });
 * 
 * // Decode output
 * const decoded = tokenizer.batch_decode(output)[0];
 * // <s_docvqa><s_question> What is the invoice number?</s_question><s_answer> us-001</s_answer></s>
 * ```
 */
export class DonutSwinModel extends DonutSwinPreTrainedModel { }
//////////////////////////////////////////////////


//////////////////////////////////////////////////
export class ConvNextPreTrainedModel extends PreTrainedModel { }

/**
 * The bare ConvNext model outputting raw features without any specific head on top.
 */
export class ConvNextModel extends ConvNextPreTrainedModel { }

/**
 * ConvNext Model with an image classification head on top (a linear layer on top of the pooled features), e.g. for ImageNet.
 */
export class ConvNextForImageClassification extends ConvNextPreTrainedModel {
    /**
     * @param {any} model_inputs
     */
    async _call(model_inputs) {
        return new SequenceClassifierOutput(await super._call(model_inputs));
    }
}
//////////////////////////////////////////////////


//////////////////////////////////////////////////
export class ConvNextV2PreTrainedModel extends PreTrainedModel { }

/**
 * The bare ConvNextV2 model outputting raw features without any specific head on top.
 */
export class ConvNextV2Model extends ConvNextV2PreTrainedModel { }

/**
 * ConvNextV2 Model with an image classification head on top (a linear layer on top of the pooled features), e.g. for ImageNet.
 */
export class ConvNextV2ForImageClassification extends ConvNextV2PreTrainedModel {
    /**
     * @param {any} model_inputs
     */
    async _call(model_inputs) {
        return new SequenceClassifierOutput(await super._call(model_inputs));
    }
}
//////////////////////////////////////////////////

//////////////////////////////////////////////////
export class Dinov2PreTrainedModel extends PreTrainedModel { }

/**
 * The bare DINOv2 Model transformer outputting raw hidden-states without any specific head on top.
 */
export class Dinov2Model extends Dinov2PreTrainedModel { }

/**
 * Dinov2 Model transformer with an image classification head on top (a linear layer on top of the final hidden state of the [CLS] token) e.g. for ImageNet.
 */
export class Dinov2ForImageClassification extends Dinov2PreTrainedModel {
    /**
     * @param {any} model_inputs
     */
    async _call(model_inputs) {
        return new SequenceClassifierOutput(await super._call(model_inputs));
    }
}
//////////////////////////////////////////////////


//////////////////////////////////////////////////
export class YolosPreTrainedModel extends PreTrainedModel { }
export class YolosModel extends YolosPreTrainedModel { }
export class YolosForObjectDetection extends YolosPreTrainedModel {
    /**
     * @param {any} model_inputs
     */
    async _call(model_inputs) {
        return new YolosObjectDetectionOutput(await super._call(model_inputs));
    }
}

export class YolosObjectDetectionOutput extends ModelOutput {
    /**
     * @param {Object} output The output of the model.
     * @param {Tensor} output.logits Classification logits (including no-object) for all queries.
     * @param {Tensor} output.pred_boxes Normalized boxes coordinates for all queries, represented as (center_x, center_y, width, height).
     * These values are normalized in [0, 1], relative to the size of each individual image in the batch (disregarding possible padding).
     */
    constructor({ logits, pred_boxes }) {
        super();
        this.logits = logits;
        this.pred_boxes = pred_boxes;
    }
}
//////////////////////////////////////////////////


//////////////////////////////////////////////////
export class SamPreTrainedModel extends PreTrainedModel { }
export class SamModel extends SamPreTrainedModel {
    /**
     * @param {Object} model_inputs
     * @param {Tensor} model_inputs.pixel_values Pixel values as a Tensor with shape `(batch_size, num_channels, height, width)`.
     * @param {Tensor} model_inputs.input_points Input 2D spatial points with shape `(batch_size, num_points, 2)`. This is used by the prompt encoder to encode the prompt.
     * @todo Add support for `input_labels`, `input_boxes`, `input_masks`, and `image_embeddings`.
     */
    async _call(model_inputs) {
        return new SamImageSegmentationOutput(await super._call(model_inputs));
    }
}


/**
 * Base class for Segment-Anything model's output.
 */
export class SamImageSegmentationOutput extends ModelOutput {
    /**
     * @param {Object} output The output of the model.
     * @param {Tensor} output.iou_scores The output logits of the model.
     * @param {Tensor} output.pred_masks Predicted boxes.
     */
    constructor({ iou_scores, pred_masks }) {
        super();
        this.iou_scores = iou_scores;
        this.pred_masks = pred_masks;
    }
}
//////////////////////////////////////////////////


//////////////////////////////////////////////////
// MarianMT models
export class MarianPreTrainedModel extends PreTrainedModel { };

export class MarianModel extends MarianPreTrainedModel { }

export class MarianMTModel extends MarianPreTrainedModel {

    /**
     * Creates a new instance of the `MarianMTModel` class.
    * @param {Object} config The model configuration object.
    * @param {Object} session The ONNX session object.
    * @param {any} decoder_merged_session 
    * @param {any} generation_config 
    */
    constructor(config, session, decoder_merged_session, generation_config) {
        super(config, session);
        this.decoder_merged_session = decoder_merged_session;
        this.generation_config = generation_config;

        this.num_decoder_layers = this.config.decoder_layers;
        this.num_decoder_heads = this.config.decoder_attention_heads;
        this.decoder_dim_kv = this.config.d_model / this.num_decoder_heads;

        this.num_encoder_layers = this.config.encoder_layers;
        this.num_encoder_heads = this.config.encoder_attention_heads;
        this.encoder_dim_kv = this.config.d_model / this.num_encoder_heads;
    }
}
//////////////////////////////////////////////////

//////////////////////////////////////////////////
// M2M100 models
export class M2M100PreTrainedModel extends PreTrainedModel { };

export class M2M100Model extends M2M100PreTrainedModel { }

export class M2M100ForConditionalGeneration extends M2M100PreTrainedModel {

    /**
     * Creates a new instance of the `M2M100ForConditionalGeneration` class.
    * @param {Object} config The model configuration object.
    * @param {Object} session The ONNX session object.
    * @param {any} decoder_merged_session 
    * @param {any} generation_config 
    */
    constructor(config, session, decoder_merged_session, generation_config) {
        super(config, session);
        this.decoder_merged_session = decoder_merged_session;
        this.generation_config = generation_config;

        this.num_decoder_layers = this.config.decoder_layers;
        this.num_decoder_heads = this.config.decoder_attention_heads;
        this.decoder_dim_kv = this.config.d_model / this.num_decoder_heads;

        this.num_encoder_layers = this.config.encoder_layers;
        this.num_encoder_heads = this.config.encoder_attention_heads;
        this.encoder_dim_kv = this.config.d_model / this.num_encoder_heads;
    }

}
//////////////////////////////////////////////////

//////////////////////////////////////////////////
// Wav2Vec2 models
export class Wav2Vec2PreTrainedModel extends PreTrainedModel { };

/**
 * The bare Wav2Vec2 Model transformer outputting raw hidden-states without any specific head on top.
 * 
 * **Example:** Load and run a `Wav2Vec2Model` for feature extraction.
 * 
 * ```javascript
 * import { AutoProcessor, AutoModel, read_audio } from '@xenova/transformers';
 * 
 * // Read and preprocess audio
 * const processor = await AutoProcessor.from_pretrained('Xenova/mms-300m');
 * const audio = await read_audio('https://huggingface.co/datasets/Narsil/asr_dummy/resolve/main/mlk.flac', 16000);
 * const inputs = await processor(audio);
 * 
 * // Run model with inputs
 * const model = await AutoModel.from_pretrained('Xenova/mms-300m');
 * const output = await model(inputs);
 * // {
 * //   last_hidden_state: Tensor {
 * //     dims: [ 1, 1144, 1024 ],
 * //     type: 'float32',
 * //     data: Float32Array(1171456) [ ... ],
 * //     size: 1171456
 * //   }
 * // }
 * ```
 */
export class Wav2Vec2Model extends Wav2Vec2PreTrainedModel { }

export class Wav2Vec2ForCTC extends Wav2Vec2PreTrainedModel {
    /**
     * @param {Object} model_inputs
     * @param {Tensor} model_inputs.input_values Float values of input raw speech waveform.
     * @param {Tensor} model_inputs.attention_mask Mask to avoid performing convolution and attention on padding token indices. Mask values selected in [0, 1]
     */
    async _call(model_inputs) {
        return new CausalLMOutput(await super._call(model_inputs));
    }
}

export class Wav2Vec2ForSequenceClassification extends Wav2Vec2PreTrainedModel {
    /**
     * Calls the model on new inputs.
     * @param {Object} model_inputs The inputs to the model.
     * @returns {Promise<SequenceClassifierOutput>} An object containing the model's output logits for sequence classification.
     */
    async _call(model_inputs) {
        return new SequenceClassifierOutput(await super._call(model_inputs));
    }
}

/**
 * Wav2Vec2 Model with a frame classification head on top for tasks like Speaker Diarization.
 */
export class Wav2Vec2ForAudioFrameClassification extends Wav2Vec2PreTrainedModel {
    /**
     * Calls the model on new inputs.
     * @param {Object} model_inputs The inputs to the model.
     * @returns {Promise<TokenClassifierOutput>} An object containing the model's output logits for sequence classification.
     */
    async _call(model_inputs) {
        return new TokenClassifierOutput(await super._call(model_inputs));
    }
}
//////////////////////////////////////////////////

//////////////////////////////////////////////////
// UniSpeech models
export class UniSpeechPreTrainedModel extends PreTrainedModel { };

/**
 * The bare UniSpeech Model transformer outputting raw hidden-states without any specific head on top.
 */
export class UniSpeechModel extends UniSpeechPreTrainedModel { }

/**
 * UniSpeech Model with a `language modeling` head on top for Connectionist Temporal Classification (CTC).
 */
export class UniSpeechForCTC extends UniSpeechPreTrainedModel {
    /**
     * @param {Object} model_inputs
     * @param {Tensor} model_inputs.input_values Float values of input raw speech waveform.
     * @param {Tensor} model_inputs.attention_mask Mask to avoid performing convolution and attention on padding token indices. Mask values selected in [0, 1]
     */
    async _call(model_inputs) {
        return new CausalLMOutput(await super._call(model_inputs));
    }
}

/**
 * UniSpeech Model with a sequence classification head on top (a linear layer over the pooled output).
 */
export class UniSpeechForSequenceClassification extends UniSpeechPreTrainedModel {
    /**
     * Calls the model on new inputs.
     * @param {Object} model_inputs The inputs to the model.
     * @returns {Promise<SequenceClassifierOutput>} An object containing the model's output logits for sequence classification.
     */
    async _call(model_inputs) {
        return new SequenceClassifierOutput(await super._call(model_inputs));
    }
}
//////////////////////////////////////////////////

//////////////////////////////////////////////////
// UniSpeechSat models
export class UniSpeechSatPreTrainedModel extends PreTrainedModel { };

/**
 * The bare UniSpeechSat Model transformer outputting raw hidden-states without any specific head on top.
 */
export class UniSpeechSatModel extends UniSpeechSatPreTrainedModel { }

/**
 * UniSpeechSat Model with a `language modeling` head on top for Connectionist Temporal Classification (CTC).
 */
export class UniSpeechSatForCTC extends UniSpeechSatPreTrainedModel {
    /**
     * @param {Object} model_inputs
     * @param {Tensor} model_inputs.input_values Float values of input raw speech waveform.
     * @param {Tensor} model_inputs.attention_mask Mask to avoid performing convolution and attention on padding token indices. Mask values selected in [0, 1]
     */
    async _call(model_inputs) {
        return new CausalLMOutput(await super._call(model_inputs));
    }
}

/**
 * UniSpeechSat Model with a sequence classification head on top (a linear layer over the pooled output).
 */
export class UniSpeechSatForSequenceClassification extends UniSpeechSatPreTrainedModel {
    /**
     * Calls the model on new inputs.
     * @param {Object} model_inputs The inputs to the model.
     * @returns {Promise<SequenceClassifierOutput>} An object containing the model's output logits for sequence classification.
     */
    async _call(model_inputs) {
        return new SequenceClassifierOutput(await super._call(model_inputs));
    }
}

/**
 * UniSpeechSat Model with a frame classification head on top for tasks like Speaker Diarization.
 */
export class UniSpeechSatForAudioFrameClassification extends UniSpeechSatPreTrainedModel {
    /**
     * Calls the model on new inputs.
     * @param {Object} model_inputs The inputs to the model.
     * @returns {Promise<TokenClassifierOutput>} An object containing the model's output logits for sequence classification.
     */
    async _call(model_inputs) {
        return new TokenClassifierOutput(await super._call(model_inputs));
    }
}
//////////////////////////////////////////////////

//////////////////////////////////////////////////
// Wav2Vec2Bert models
export class Wav2Vec2BertPreTrainedModel extends PreTrainedModel { };

/**
 * The bare Wav2Vec2Bert Model transformer outputting raw hidden-states without any specific head on top.
 */
export class Wav2Vec2BertModel extends Wav2Vec2BertPreTrainedModel { }

/**
 * Wav2Vec2Bert Model with a `language modeling` head on top for Connectionist Temporal Classification (CTC).
 */
export class Wav2Vec2BertForCTC extends Wav2Vec2BertPreTrainedModel {
    /**
     * @param {Object} model_inputs
     * @param {Tensor} model_inputs.input_features Float values of input mel-spectrogram.
     * @param {Tensor} model_inputs.attention_mask Mask to avoid performing convolution and attention on padding token indices. Mask values selected in [0, 1]
     */
    async _call(model_inputs) {
        return new CausalLMOutput(await super._call(model_inputs));
    }
}

/**
 * Wav2Vec2Bert Model with a sequence classification head on top (a linear layer over the pooled output).
 */
export class Wav2Vec2BertForSequenceClassification extends Wav2Vec2BertPreTrainedModel {
    /**
     * Calls the model on new inputs.
     * @param {Object} model_inputs The inputs to the model.
     * @returns {Promise<SequenceClassifierOutput>} An object containing the model's output logits for sequence classification.
     */
    async _call(model_inputs) {
        return new SequenceClassifierOutput(await super._call(model_inputs));
    }
}
//////////////////////////////////////////////////

//////////////////////////////////////////////////
// Hubert models
export class HubertPreTrainedModel extends PreTrainedModel { }

/**
 * The bare Hubert Model transformer outputting raw hidden-states without any specific head on top.
 * 
 * **Example:** Load and run a `HubertModel` for feature extraction.
 * 
 * ```javascript
 * import { AutoProcessor, AutoModel, read_audio } from '@xenova/transformers';
 * 
 * // Read and preprocess audio
 * const processor = await AutoProcessor.from_pretrained('Xenova/hubert-base-ls960');
 * const audio = await read_audio('https://huggingface.co/datasets/Xenova/transformers.js-docs/resolve/main/jfk.wav', 16000);
 * const inputs = await processor(audio);
 * 
 * // Load and run model with inputs
 * const model = await AutoModel.from_pretrained('Xenova/hubert-base-ls960');
 * const output = await model(inputs);
 * // {
 * //   last_hidden_state: Tensor {
 * //     dims: [ 1, 549, 768 ],
 * //     type: 'float32',
 * //     data: Float32Array(421632) [0.0682469978928566, 0.08104046434164047, -0.4975186586380005, ...],
 * //     size: 421632
 * //   }
 * // }
 * ```
 */
export class HubertModel extends Wav2Vec2PreTrainedModel { }

/**
 * Hubert Model with a `language modeling` head on top for Connectionist Temporal Classification (CTC).
 */
export class HubertForCTC extends Wav2Vec2PreTrainedModel {
    /**
     * @param {Object} model_inputs
     * @param {Tensor} model_inputs.input_values Float values of input raw speech waveform.
     * @param {Tensor} model_inputs.attention_mask Mask to avoid performing convolution and attention on padding token indices. Mask values selected in [0, 1]
     */
    async _call(model_inputs) {
        return new CausalLMOutput(await super._call(model_inputs));
    }
}

/**
 * Hubert Model with a sequence classification head on top (a linear layer over the pooled output) for tasks like SUPERB Keyword Spotting.
 */
export class HubertForSequenceClassification extends Wav2Vec2PreTrainedModel {
    /**
     * Calls the model on new inputs.
     * @param {Object} model_inputs The inputs to the model.
     * @returns {Promise<SequenceClassifierOutput>} An object containing the model's output logits for sequence classification.
     */
    async _call(model_inputs) {
        return new SequenceClassifierOutput(await super._call(model_inputs));
    }
}
//////////////////////////////////////////////////

//////////////////////////////////////////////////
// WavLM models
/**
 * An abstract class to handle weights initialization and a simple interface for downloading and loading pretrained models.
 */
export class WavLMPreTrainedModel extends PreTrainedModel { };

/**
 * The bare WavLM Model transformer outputting raw hidden-states without any specific head on top.
 * 
 * **Example:** Load and run a `WavLMModel` for feature extraction.
 * 
 * ```javascript
 * import { AutoProcessor, AutoModel, read_audio } from '@xenova/transformers';
 * 
 * // Read and preprocess audio
 * const processor = await AutoProcessor.from_pretrained('Xenova/wavlm-base');
 * const audio = await read_audio('https://huggingface.co/datasets/Xenova/transformers.js-docs/resolve/main/jfk.wav', 16000);
 * const inputs = await processor(audio);
 * 
 * // Run model with inputs
 * const model = await AutoModel.from_pretrained('Xenova/wavlm-base');
 * const output = await model(inputs);
 * // {
 * //   last_hidden_state: Tensor {
 * //     dims: [ 1, 549, 768 ],
 * //     type: 'float32',
 * //     data: Float32Array(421632) [-0.349443256855011, -0.39341306686401367,  0.022836603224277496, ...],
 * //     size: 421632
 * //   }
 * // }
 * ```
 */
export class WavLMModel extends WavLMPreTrainedModel { }

/**
 * WavLM Model with a `language modeling` head on top for Connectionist Temporal Classification (CTC).
 */
export class WavLMForCTC extends WavLMPreTrainedModel {
    /**
     * @param {Object} model_inputs
     * @param {Tensor} model_inputs.input_values Float values of input raw speech waveform.
     * @param {Tensor} model_inputs.attention_mask Mask to avoid performing convolution and attention on padding token indices. Mask values selected in [0, 1]
     */
    async _call(model_inputs) {
        return new CausalLMOutput(await super._call(model_inputs));
    }
}

/**
 * WavLM Model with a sequence classification head on top (a linear layer over the pooled output).
 */
export class WavLMForSequenceClassification extends WavLMPreTrainedModel {
    /**
     * Calls the model on new inputs.
     * @param {Object} model_inputs The inputs to the model.
     * @returns {Promise<SequenceClassifierOutput>} An object containing the model's output logits for sequence classification.
     */
    async _call(model_inputs) {
        return new SequenceClassifierOutput(await super._call(model_inputs));
    }
}

/**
 * WavLM Model with an XVector feature extraction head on top for tasks like Speaker Verification.
 * 
 * **Example:** Extract speaker embeddings with `WavLMForXVector`.
 * ```javascript
 * import { AutoProcessor, AutoModel, read_audio } from '@xenova/transformers';
 * 
 * // Read and preprocess audio
 * const processor = await AutoProcessor.from_pretrained('Xenova/wavlm-base-plus-sv');
 * const url = 'https://huggingface.co/datasets/Xenova/transformers.js-docs/resolve/main/jfk.wav';
 * const audio = await read_audio(url, 16000);
 * const inputs = await processor(audio);
 * 
 * // Run model with inputs
 * const model = await AutoModel.from_pretrained('Xenova/wavlm-base-plus-sv');
 * const outputs = await model(inputs);
 * // {
 * //   logits: Tensor {
 * //     dims: [ 1, 512 ],
 * //     type: 'float32',
 * //     data: Float32Array(512) [0.5847219228744507, ...],
 * //     size: 512
 * //   },
 * //   embeddings: Tensor {
 * //     dims: [ 1, 512 ],
 * //     type: 'float32',
 * //     data: Float32Array(512) [-0.09079201519489288, ...],
 * //     size: 512
 * //   }
 * // }
 * ```
 */
export class WavLMForXVector extends WavLMPreTrainedModel {
    /**
     * Calls the model on new inputs.
     * @param {Object} model_inputs The inputs to the model.
     * @returns {Promise<XVectorOutput>} An object containing the model's output logits and speaker embeddings.
     */
    async _call(model_inputs) {
        return new XVectorOutput(await super._call(model_inputs));
    }
}

/**
 * WavLM Model with a frame classification head on top for tasks like Speaker Diarization.
 * 
 * **Example:** Perform speaker diarization with `WavLMForAudioFrameClassification`.
 * ```javascript
 * import { AutoProcessor, AutoModelForAudioFrameClassification, read_audio } from '@xenova/transformers';
 * 
 * // Read and preprocess audio
 * const processor = await AutoProcessor.from_pretrained('Xenova/wavlm-base-plus-sd');
 * const url = 'https://huggingface.co/datasets/Xenova/transformers.js-docs/resolve/main/jfk.wav';
 * const audio = await read_audio(url, 16000);
 * const inputs = await processor(audio);
 * 
 * // Run model with inputs
 * const model = await AutoModelForAudioFrameClassification.from_pretrained('Xenova/wavlm-base-plus-sd');
 * const { logits } = await model(inputs);
 * // {
 * //   logits: Tensor {
 * //     dims: [ 1, 549, 2 ],  // [batch_size, num_frames, num_speakers]
 * //     type: 'float32',
 * //     data: Float32Array(1098) [-3.5301010608673096, ...],
 * //     size: 1098
 * //   }
 * // }
 * 
 * const labels = logits[0].sigmoid().tolist().map(
 *     frames => frames.map(speaker => speaker > 0.5 ? 1 : 0)
 * );
 * console.log(labels); // labels is a one-hot array of shape (num_frames, num_speakers)
 * // [
 * //     [0, 0], [0, 0], [0, 0], [0, 0], [0, 0], [0, 0],
 * //     [0, 0], [0, 0], [0, 0], [0, 0], [0, 0], [0, 0],
 * //     [0, 0], [0, 1], [0, 1], [0, 1], [0, 1], [0, 1],
 * //     ...
 * // ]
 * ```
 */
export class WavLMForAudioFrameClassification extends WavLMPreTrainedModel {
    /**
     * Calls the model on new inputs.
     * @param {Object} model_inputs The inputs to the model.
     * @returns {Promise<TokenClassifierOutput>} An object containing the model's output logits for sequence classification.
     */
    async _call(model_inputs) {
        return new TokenClassifierOutput(await super._call(model_inputs));
    }
}

//////////////////////////////////////////////////
// SpeechT5 models
/**
 * An abstract class to handle weights initialization and a simple interface for downloading and loading pretrained models.
 */
export class SpeechT5PreTrainedModel extends PreTrainedModel { };

/**
 * The bare SpeechT5 Encoder-Decoder Model outputting raw hidden-states without any specific pre- or post-nets.
 */
export class SpeechT5Model extends SpeechT5PreTrainedModel { };

/**
 * SpeechT5 Model with a speech encoder and a text decoder.
 * 
 * **Example:** Generate speech from text with `SpeechT5ForSpeechToText`.
 * ```javascript
 * import { AutoTokenizer, AutoProcessor, SpeechT5ForTextToSpeech, SpeechT5HifiGan, Tensor } from '@xenova/transformers';
 * 
 * // Load the tokenizer and processor
 * const tokenizer = await AutoTokenizer.from_pretrained('Xenova/speecht5_tts');
 * const processor = await AutoProcessor.from_pretrained('Xenova/speecht5_tts');
 * 
 * // Load the models
 * // NOTE: We use the unquantized versions as they are more accurate
 * const model = await SpeechT5ForTextToSpeech.from_pretrained('Xenova/speecht5_tts', { quantized: false });
 * const vocoder = await SpeechT5HifiGan.from_pretrained('Xenova/speecht5_hifigan', { quantized: false });
 * 
 * // Load speaker embeddings from URL
 * const speaker_embeddings_data = new Float32Array(
 *     await (await fetch('https://huggingface.co/datasets/Xenova/transformers.js-docs/resolve/main/speaker_embeddings.bin')).arrayBuffer()
 * );
 * const speaker_embeddings = new Tensor(
 *     'float32',
 *     speaker_embeddings_data,
 *     [1, speaker_embeddings_data.length]
 * )
 * 
 * // Run tokenization
 * const { input_ids } = tokenizer('Hello, my dog is cute');
 * 
 * // Generate waveform
 * const { waveform } = await model.generate_speech(input_ids, speaker_embeddings, { vocoder });
 * console.log(waveform)
 * // Tensor {
 * //   dims: [ 26112 ],
 * //   type: 'float32',
 * //   size: 26112,
 * //   data: Float32Array(26112) [ -0.00043630177970044315, -0.00018082228780258447, ... ],
 * // }
 * ```
 */
export class SpeechT5ForSpeechToText extends SpeechT5PreTrainedModel { }

/**
 * SpeechT5 Model with a text encoder and a speech decoder.
 */
export class SpeechT5ForTextToSpeech extends SpeechT5PreTrainedModel {

    /**
     * Creates a new instance of the `SpeechT5ForTextToSpeech` class.
     * @param {Object} config The model configuration.
     * @param {any} session session for the model.
     * @param {any} decoder_merged_session session for the decoder.
     * @param {GenerationConfig} generation_config The generation configuration.
     */
    constructor(config, session, decoder_merged_session, generation_config) {
        super(config, session);
        this.decoder_merged_session = decoder_merged_session;
        this.generation_config = generation_config;

        this.num_decoder_layers = this.config.decoder_layers;
        this.num_decoder_heads = this.config.decoder_attention_heads;
        this.decoder_dim_kv = this.config.hidden_size / this.num_decoder_heads;

        this.num_encoder_layers = this.config.encoder_layers;
        this.num_encoder_heads = this.config.encoder_attention_heads;
        this.encoder_dim_kv = this.config.hidden_size / this.num_encoder_heads;
    }

    /**
     * @typedef {Object} SpeechOutput
     * @property {Tensor} [spectrogram] The predicted log-mel spectrogram of shape
     * `(output_sequence_length, config.num_mel_bins)`. Returned when no `vocoder` is provided
     * @property {Tensor} [waveform] The predicted waveform of shape `(num_frames,)`. Returned when a `vocoder` is provided.
     * @property {Tensor} [cross_attentions] The outputs of the decoder's cross-attention layers of shape
     * `(config.decoder_layers, config.decoder_attention_heads, output_sequence_length, input_sequence_length)`. returned when `output_cross_attentions` is `true`.
     */

    /**
     * Converts a sequence of input tokens into a sequence of mel spectrograms, which are subsequently turned into a speech waveform using a vocoder.
     * @param {Tensor} input_values Indices of input sequence tokens in the vocabulary.
     * @param {Tensor} speaker_embeddings Tensor containing the speaker embeddings.
     * @param {Object} options Optional parameters for generating speech.
     * @param {number} [options.threshold=0.5] The generated sequence ends when the predicted stop token probability exceeds this value.
     * @param {number} [options.minlenratio=0.0] Used to calculate the minimum required length for the output sequence.
     * @param {number} [options.maxlenratio=20.0] Used to calculate the maximum allowed length for the output sequence.
     * @param {Object} [options.vocoder=null] The vocoder that converts the mel spectrogram into a speech waveform. If `null`, the output is the mel spectrogram.
     * @param {boolean} [options.output_cross_attentions=false] Whether or not to return the attentions tensors of the decoder's cross-attention layers.
     * @returns {Promise<SpeechOutput>} A promise which resolves to an object containing the spectrogram, waveform, and cross-attention tensors.
     */
    async generate_speech(input_values, speaker_embeddings, {
        threshold = 0.5,
        minlenratio = 0.0,
        maxlenratio = 20.0,
        vocoder = null,
        // output_cross_attentions = false, // TODO add
    } = {}) {

        const model_inputs = {
            input_ids: input_values
        }

        const { encoder_outputs, encoder_attention_mask } = await encoderForward(this, model_inputs);

        const r = encoder_outputs.dims[1] / this.config.reduction_factor;
        const maxlen = Math.floor(r * maxlenratio);
        const minlen = Math.floor(r * minlenratio);

        const num_mel_bins = this.config.num_mel_bins;

        let spectrogramParts = [];
        let past_key_values = null;
        let decoder_outputs = null;
        let idx = 0;

        while (true) {
            ++idx;

            const use_cache_branch = boolTensor(!!decoder_outputs);
            let output_sequence;
            if (decoder_outputs) {
                output_sequence = decoder_outputs.output_sequence_out;
            } else {
                output_sequence = new Tensor(
                    'float32',
                    new Float32Array(num_mel_bins),
                    [1, 1, num_mel_bins],
                )
            }
            let decoderFeeds = {
                use_cache_branch,
                output_sequence,
                encoder_attention_mask: encoder_attention_mask,
                speaker_embeddings: speaker_embeddings,
                encoder_hidden_states: encoder_outputs,
            };

            this.addPastKeyValues(decoderFeeds, past_key_values);
            decoder_outputs = await sessionRun(this.decoder_merged_session, decoderFeeds);
            past_key_values = this.getPastKeyValues(decoder_outputs, past_key_values);

            const { prob, spectrum } = decoder_outputs;
            spectrogramParts.push(spectrum);

            if (idx >= minlen && (
                // Finished when stop token or maximum length is reached.
                Array.from(prob.data).filter(p => p >= threshold).length > 0 || idx >= maxlen
            )) {
                break;
            }
        }

        const spectrogram = cat(spectrogramParts);
        const { waveform } = await sessionRun(vocoder.session, { spectrogram });

        return {
            spectrogram,
            waveform,
            // cross_attentions: null, // TODO add
        }
    }
}

/**
 * HiFi-GAN vocoder.
 * 
 * See [SpeechT5ForSpeechToText](./models#module_models.SpeechT5ForSpeechToText) for example usage.
 */
export class SpeechT5HifiGan extends PreTrainedModel {
    main_input_name = 'spectrogram';
}
//////////////////////////////////////////////////


//////////////////////////////////////////////////
// TrOCR models
export class TrOCRPreTrainedModel extends PreTrainedModel {
    /**
     * Creates a new instance of the `TrOCRPreTrainedModel` class.
     * @param {Object} config The configuration of the model.
     * @param {any} session The ONNX session containing the model weights.
     * @param {GenerationConfig} generation_config The generation configuration.
     */
    constructor(config, session, generation_config) {
        super(config, session);
        this.generation_config = generation_config;

        // config doesn't contain pad_token_id, so we assume it is the eos_token_id
        this.config.pad_token_id = this.config.eos_token_id;

        this.num_encoder_layers = this.num_decoder_layers = this.config.decoder_layers;
        this.num_encoder_heads = this.num_decoder_heads = this.config.decoder_attention_heads;
        this.encoder_dim_kv = this.decoder_dim_kv = this.config.d_model / this.num_decoder_heads;
    }
}

/**
 * The TrOCR Decoder with a language modeling head.
 */
export class TrOCRForCausalLM extends TrOCRPreTrainedModel { }

//////////////////////////////////////////////////


//////////////////////////////////////////////////
// Mistral models
/**
 * The bare Mistral Model outputting raw hidden-states without any specific head on top.
 */
export class MistralPreTrainedModel extends PreTrainedModel {
    /**
     * Creates a new instance of the `MistralPreTrainedModel` class.
     * @param {Object} config The configuration of the model.
     * @param {any} session The ONNX session containing the model weights.
     * @param {GenerationConfig} generation_config The generation configuration.
     */
    constructor(config, session, generation_config) {
        super(config, session);
        this.generation_config = generation_config;

        // config doesn't contain pad_token_id, so we assume it is the eos_token_id
        this.config.pad_token_id = this.config.eos_token_id

        this.num_heads = this.config.num_key_value_heads;
        this.num_layers = this.config.num_hidden_layers;
        this.dim_kv = this.config.hidden_size / this.config.num_attention_heads;
    }
}

export class MistralModel extends MistralPreTrainedModel { }

export class MistralForCausalLM extends MistralPreTrainedModel { }
//////////////////////////////////////////////////


//////////////////////////////////////////////////
// Starcoder2 models
/**
 * The bare Starcoder2 Model outputting raw hidden-states without any specific head on top.
 */
export class Starcoder2PreTrainedModel extends PreTrainedModel {
    /**
     * Creates a new instance of the `Starcoder2PreTrainedModel` class.
     * @param {Object} config The configuration of the model.
     * @param {any} session The ONNX session containing the model weights.
     * @param {GenerationConfig} generation_config The generation configuration.
     */
    constructor(config, session, generation_config) {
        super(config, session);
        this.generation_config = generation_config;

        // config doesn't contain pad_token_id, so we assume it is the eos_token_id
        this.config.pad_token_id = this.config.eos_token_id

        this.num_heads = this.config.num_key_value_heads;
        this.num_layers = this.config.num_hidden_layers;
        this.dim_kv = this.config.hidden_size / this.config.num_attention_heads;
    }
}

export class Starcoder2Model extends Starcoder2PreTrainedModel { }

export class Starcoder2ForCausalLM extends Starcoder2PreTrainedModel { }
//////////////////////////////////////////////////


//////////////////////////////////////////////////
// Falcon models
/**
 * The bare Falcon Model outputting raw hidden-states without any specific head on top.
 */
export class FalconPreTrainedModel extends PreTrainedModel {
    /**
     * Creates a new instance of the `FalconPreTrainedModel` class.
     * @param {Object} config The configuration of the model.
     * @param {any} session The ONNX session containing the model weights.
     * @param {GenerationConfig} generation_config The generation configuration.
     */
    constructor(config, session, generation_config) {
        super(config, session);
        this.generation_config = generation_config;

        // config doesn't contain pad_token_id, so we assume it is the eos_token_id
        this.config.pad_token_id = this.config.eos_token_id

        this.num_heads = this.config.num_attention_heads;
        this.num_layers = this.config.num_hidden_layers;
        this.dim_kv = this.config.hidden_size / this.config.num_attention_heads;
    }
}

export class FalconModel extends FalconPreTrainedModel { }

export class FalconForCausalLM extends FalconPreTrainedModel { }
//////////////////////////////////////////////////


//////////////////////////////////////////////////
// CLAP models
export class ClapPreTrainedModel extends PreTrainedModel { }

export class ClapModel extends ClapPreTrainedModel { }

/**
 * CLAP Text Model with a projection layer on top (a linear layer on top of the pooled output).
 * 
 * **Example:** Compute text embeddings with `ClapTextModelWithProjection`.
 * 
 * ```javascript
 * import { AutoTokenizer, ClapTextModelWithProjection } from '@xenova/transformers';
 * 
 * // Load tokenizer and text model
 * const tokenizer = await AutoTokenizer.from_pretrained('Xenova/clap-htsat-unfused');
 * const text_model = await ClapTextModelWithProjection.from_pretrained('Xenova/clap-htsat-unfused');
 * 
 * // Run tokenization
 * const texts = ['a sound of a cat', 'a sound of a dog'];
 * const text_inputs = tokenizer(texts, { padding: true, truncation: true });
 * 
 * // Compute embeddings
 * const { text_embeds } = await text_model(text_inputs);
 * // Tensor {
 * //   dims: [ 2, 512 ],
 * //   type: 'float32',
 * //   data: Float32Array(1024) [ ... ],
 * //   size: 1024
 * // }
 * ```
 */
export class ClapTextModelWithProjection extends ClapPreTrainedModel {

    /** @type {PreTrainedModel.from_pretrained} */
    static async from_pretrained(pretrained_model_name_or_path, options = {}) {
        // Update default model file name if not provided
        options.model_file_name ??= 'text_model';
        return super.from_pretrained(pretrained_model_name_or_path, options);
    }
}

/**
 * CLAP Audio Model with a projection layer on top (a linear layer on top of the pooled output).
 * 
 * **Example:** Compute audio embeddings with `ClapAudioModelWithProjection`.
 * 
 * ```javascript
 * import { AutoProcessor, ClapAudioModelWithProjection, read_audio } from '@xenova/transformers';
 * 
 * // Load processor and audio model
 * const processor = await AutoProcessor.from_pretrained('Xenova/clap-htsat-unfused');
 * const audio_model = await ClapAudioModelWithProjection.from_pretrained('Xenova/clap-htsat-unfused');
 * 
 * // Read audio and run processor
 * const audio = await read_audio('https://huggingface.co/datasets/Xenova/transformers.js-docs/resolve/main/cat_meow.wav');
 * const audio_inputs = await processor(audio);
 * 
 * // Compute embeddings
 * const { audio_embeds } = await audio_model(audio_inputs);
 * // Tensor {
 * //   dims: [ 1, 512 ],
 * //   type: 'float32',
 * //   data: Float32Array(512) [ ... ],
 * //   size: 512
 * // }
 * ```
 */
export class ClapAudioModelWithProjection extends ClapPreTrainedModel {
    /** @type {PreTrainedModel.from_pretrained} */
    static async from_pretrained(pretrained_model_name_or_path, options = {}) {
        // Update default model file name if not provided
        options.model_file_name ??= 'audio_model';
        return super.from_pretrained(pretrained_model_name_or_path, options);
    }
}
//////////////////////////////////////////////////


//////////////////////////////////////////////////
// VITS models
export class VitsPreTrainedModel extends PreTrainedModel { }

/**
 * The complete VITS model, for text-to-speech synthesis.
 * 
 * **Example:** Generate speech from text with `VitsModel`.
 * ```javascript
 * import { AutoTokenizer, VitsModel } from '@xenova/transformers';
 * 
 * // Load the tokenizer and model
 * const tokenizer = await AutoTokenizer.from_pretrained('Xenova/mms-tts-eng');
 * const model = await VitsModel.from_pretrained('Xenova/mms-tts-eng');
 * 
 * // Run tokenization
 * const inputs = tokenizer('I love transformers');
 * 
 * // Generate waveform
 * const { waveform } = await model(inputs);
 * // Tensor {
 * //   dims: [ 1, 35328 ],
 * //   type: 'float32',
 * //   data: Float32Array(35328) [ ... ],
 * //   size: 35328,
 * // }
 * ```
 */
export class VitsModel extends VitsPreTrainedModel {
    /**
     * Calls the model on new inputs.
     * @param {Object} model_inputs The inputs to the model.
     * @returns {Promise<VitsModelOutput>} The outputs for the VITS model.
     */
    async _call(model_inputs) {
        return new VitsModelOutput(await super._call(model_inputs));
    }
}
//////////////////////////////////////////////////

//////////////////////////////////////////////////
// Segformer models
export class SegformerPreTrainedModel extends PreTrainedModel { }

/**
 * The bare SegFormer encoder (Mix-Transformer) outputting raw hidden-states without any specific head on top.
 */
export class SegformerModel extends SegformerPreTrainedModel { }

/**
 * SegFormer Model transformer with an image classification head on top (a linear layer on top of the final hidden states) e.g. for ImageNet.
 */
export class SegformerForImageClassification extends SegformerPreTrainedModel { }

/**
 * SegFormer Model transformer with an all-MLP decode head on top e.g. for ADE20k, CityScapes.
 */
export class SegformerForSemanticSegmentation extends SegformerPreTrainedModel { }

//////////////////////////////////////////////////

//////////////////////////////////////////////////
// StableLm models
export class StableLmPreTrainedModel extends PreTrainedModel {
    /**
     * Creates a new instance of the `StableLmPreTrainedModel` class.
     * @param {Object} config The configuration of the model.
     * @param {any} session The ONNX session containing the model weights.
     * @param {GenerationConfig} generation_config The generation configuration.
     */
    constructor(config, session, generation_config) {
        super(config, session);
        this.generation_config = generation_config;

        // config doesn't contain pad_token_id, so we assume it is the eos_token_id
        this.config.pad_token_id = this.config.eos_token_id

        this.num_heads = this.config.num_attention_heads;
        this.num_layers = this.config.num_hidden_layers;
        this.dim_kv = this.config.hidden_size / this.num_heads;
    }
}

/**
 * The bare StableLm Model transformer outputting raw hidden-states without any specific head on top.
 */
export class StableLmModel extends StableLmPreTrainedModel { }

/**
 * StableLm Model with a `language modeling` head on top for Causal Language Modeling (with past).
 */
export class StableLmForCausalLM extends StableLmPreTrainedModel { }
//////////////////////////////////////////////////

//////////////////////////////////////////////////
// AutoModels, used to simplify construction of PreTrainedModels
// (uses config to instantiate correct class)

/**
 * Base class of all AutoModels. Contains the `from_pretrained` function
 * which is used to instantiate pretrained models.
 */
export class PretrainedMixin {
    /**
     * Mapping from model type to model class.
     * @type {Map<string, Object>[]}
     */
    static MODEL_CLASS_MAPPINGS = null;

    /**
     * Whether to attempt to instantiate the base class (`PretrainedModel`) if 
     * the model type is not found in the mapping.
     */
    static BASE_IF_FAIL = false;


    /** @type {PreTrainedModel.from_pretrained} */
    static async from_pretrained(pretrained_model_name_or_path, {
        quantized = true,
        progress_callback = null,
        config = null,
        cache_dir = null,
        local_files_only = false,
        revision = 'main',
        model_file_name = null,
        session_options = {},
    } = {}) {

        let options = {
            quantized,
            progress_callback,
            config,
            cache_dir,
            local_files_only,
            revision,
            model_file_name,
            session_options,
        }
        config = await AutoConfig.from_pretrained(pretrained_model_name_or_path, options);
        if (!options.config) {
            // If no config was passed, reuse this config for future processing
            options.config = config;
        }

        if (!this.MODEL_CLASS_MAPPINGS) {
            throw new Error("`MODEL_CLASS_MAPPINGS` not implemented for this type of `AutoClass`: " + this.name);
        }

        for (let MODEL_CLASS_MAPPING of this.MODEL_CLASS_MAPPINGS) {
            const modelInfo = MODEL_CLASS_MAPPING.get(config.model_type);
            if (!modelInfo) {
                continue; // Item not found in this mapping
            }
            return await modelInfo[1].from_pretrained(pretrained_model_name_or_path, options);
        }

        if (this.BASE_IF_FAIL) {
            console.warn(`Unknown model class "${config.model_type}", attempting to construct from base class.`);
            return await PreTrainedModel.from_pretrained(pretrained_model_name_or_path, options);
        } else {
            throw Error(`Unsupported model type: ${config.model_type}`)
        }
    }
}

const MODEL_MAPPING_NAMES_ENCODER_ONLY = new Map([
    ['bert', ['BertModel', BertModel]],
    ['nomic_bert', ['NomicBertModel', NomicBertModel]],
    ['roformer', ['RoFormerModel', RoFormerModel]],
    ['electra', ['ElectraModel', ElectraModel]],
    ['esm', ['EsmModel', EsmModel]],
    ['convbert', ['ConvBertModel', ConvBertModel]],
    ['camembert', ['CamembertModel', CamembertModel]],
    ['deberta', ['DebertaModel', DebertaModel]],
    ['deberta-v2', ['DebertaV2Model', DebertaV2Model]],
    ['mpnet', ['MPNetModel', MPNetModel]],
    ['albert', ['AlbertModel', AlbertModel]],
    ['distilbert', ['DistilBertModel', DistilBertModel]],
    ['roberta', ['RobertaModel', RobertaModel]],
    ['xlm', ['XLMModel', XLMModel]],
    ['xlm-roberta', ['XLMRobertaModel', XLMRobertaModel]],
    ['clap', ['ClapModel', ClapModel]],
    ['clip', ['CLIPModel', CLIPModel]],
    ['clipseg', ['CLIPSegModel', CLIPSegModel]],
    ['chinese_clip', ['ChineseCLIPModel', ChineseCLIPModel]],
    ['siglip', ['SiglipModel', SiglipModel]],
    ['mobilebert', ['MobileBertModel', MobileBertModel]],
    ['squeezebert', ['SqueezeBertModel', SqueezeBertModel]],
    ['wav2vec2', ['Wav2Vec2Model', Wav2Vec2Model]],
    ['wav2vec2-bert', ['Wav2Vec2BertModel', Wav2Vec2BertModel]],
    ['unispeech', ['UniSpeechModel', UniSpeechModel]],
    ['unispeech-sat', ['UniSpeechSatModel', UniSpeechSatModel]],
    ['hubert', ['HubertModel', HubertModel]],
    ['wavlm', ['WavLMModel', WavLMModel]],
    ['audio-spectrogram-transformer', ['ASTModel', ASTModel]],
    ['vits', ['VitsModel', VitsModel]],

    ['detr', ['DetrModel', DetrModel]],
    ['table-transformer', ['TableTransformerModel', TableTransformerModel]],
    ['vit', ['ViTModel', ViTModel]],
    ['mobilevit', ['MobileViTModel', MobileViTModel]],
    ['owlvit', ['OwlViTModel', OwlViTModel]],
    ['owlv2', ['Owlv2Model', Owlv2Model]],
    ['beit', ['BeitModel', BeitModel]],
    ['deit', ['DeiTModel', DeiTModel]],
    ['convnext', ['ConvNextModel', ConvNextModel]],
    ['convnextv2', ['ConvNextV2Model', ConvNextV2Model]],
    ['dinov2', ['Dinov2Model', Dinov2Model]],
    ['resnet', ['ResNetModel', ResNetModel]],
    ['swin', ['SwinModel', SwinModel]],
    ['swin2sr', ['Swin2SRModel', Swin2SRModel]],
    ['donut-swin', ['DonutSwinModel', DonutSwinModel]],
    ['yolos', ['YolosModel', YolosModel]],
    ['dpt', ['DPTModel', DPTModel]],
    ['glpn', ['GLPNModel', GLPNModel]],

    ['hifigan', ['SpeechT5HifiGan', SpeechT5HifiGan]],

    ['sam', ['SamModel', SamModel]], // TODO change to encoder-decoder when model is split correctly
]);

const MODEL_MAPPING_NAMES_ENCODER_DECODER = new Map([
    ['t5', ['T5Model', T5Model]],
    ['longt5', ['LongT5Model', LongT5Model]],
    ['mt5', ['MT5Model', MT5Model]],
    ['bart', ['BartModel', BartModel]],
    ['mbart', ['MBartModel', MBartModel]],
    ['marian', ['MarianModel', MarianModel]],
    ['whisper', ['WhisperModel', WhisperModel]],
    ['m2m_100', ['M2M100Model', M2M100Model]],
    ['blenderbot', ['BlenderbotModel', BlenderbotModel]],
    ['blenderbot-small', ['BlenderbotSmallModel', BlenderbotSmallModel]],
]);


const MODEL_MAPPING_NAMES_DECODER_ONLY = new Map([
    ['bloom', ['BloomModel', BloomModel]],
    ['gpt2', ['GPT2Model', GPT2Model]],
    ['gptj', ['GPTJModel', GPTJModel]],
    ['gpt_bigcode', ['GPTBigCodeModel', GPTBigCodeModel]],
    ['gpt_neo', ['GPTNeoModel', GPTNeoModel]],
    ['gpt_neox', ['GPTNeoXModel', GPTNeoXModel]],
    ['codegen', ['CodeGenModel', CodeGenModel]],
    ['llama', ['LlamaModel', LlamaModel]],
    ['qwen2', ['Qwen2Model', Qwen2Model]],
    ['phi', ['PhiModel', PhiModel]],
    ['mpt', ['MptModel', MptModel]],
    ['opt', ['OPTModel', OPTModel]],
    ['mistral', ['MistralModel', MistralModel]],
    ['starcoder2', ['Starcoder2Model', Starcoder2Model]],
    ['falcon', ['FalconModel', FalconModel]],
]);

const MODEL_FOR_SPEECH_SEQ_2_SEQ_MAPPING_NAMES = new Map([
    ['speecht5', ['SpeechT5ForSpeechToText', SpeechT5ForSpeechToText]],
    ['whisper', ['WhisperForConditionalGeneration', WhisperForConditionalGeneration]],
]);

const MODEL_FOR_TEXT_TO_SPECTROGRAM_MAPPING_NAMES = new Map([
    ['speecht5', ['SpeechT5ForTextToSpeech', SpeechT5ForTextToSpeech]],
]);

const MODEL_FOR_TEXT_TO_WAVEFORM_MAPPING_NAMES = new Map([
    ['vits', ['VitsModel', VitsModel]],
]);

const MODEL_FOR_SEQUENCE_CLASSIFICATION_MAPPING_NAMES = new Map([
    ['bert', ['BertForSequenceClassification', BertForSequenceClassification]],
    ['roformer', ['RoFormerForSequenceClassification', RoFormerForSequenceClassification]],
    ['electra', ['ElectraForSequenceClassification', ElectraForSequenceClassification]],
    ['esm', ['EsmForSequenceClassification', EsmForSequenceClassification]],
    ['convbert', ['ConvBertForSequenceClassification', ConvBertForSequenceClassification]],
    ['camembert', ['CamembertForSequenceClassification', CamembertForSequenceClassification]],
    ['deberta', ['DebertaForSequenceClassification', DebertaForSequenceClassification]],
    ['deberta-v2', ['DebertaV2ForSequenceClassification', DebertaV2ForSequenceClassification]],
    ['mpnet', ['MPNetForSequenceClassification', MPNetForSequenceClassification]],
    ['albert', ['AlbertForSequenceClassification', AlbertForSequenceClassification]],
    ['distilbert', ['DistilBertForSequenceClassification', DistilBertForSequenceClassification]],
    ['roberta', ['RobertaForSequenceClassification', RobertaForSequenceClassification]],
    ['xlm', ['XLMForSequenceClassification', XLMForSequenceClassification]],
    ['xlm-roberta', ['XLMRobertaForSequenceClassification', XLMRobertaForSequenceClassification]],
    ['bart', ['BartForSequenceClassification', BartForSequenceClassification]],
    ['mbart', ['MBartForSequenceClassification', MBartForSequenceClassification]],
    ['mobilebert', ['MobileBertForSequenceClassification', MobileBertForSequenceClassification]],
    ['squeezebert', ['SqueezeBertForSequenceClassification', SqueezeBertForSequenceClassification]],
]);

const MODEL_FOR_TOKEN_CLASSIFICATION_MAPPING_NAMES = new Map([
    ['bert', ['BertForTokenClassification', BertForTokenClassification]],
    ['roformer', ['RoFormerForTokenClassification', RoFormerForTokenClassification]],
    ['electra', ['ElectraForTokenClassification', ElectraForTokenClassification]],
    ['esm', ['EsmForTokenClassification', EsmForTokenClassification]],
    ['convbert', ['ConvBertForTokenClassification', ConvBertForTokenClassification]],
    ['camembert', ['CamembertForTokenClassification', CamembertForTokenClassification]],
    ['deberta', ['DebertaForTokenClassification', DebertaForTokenClassification]],
    ['deberta-v2', ['DebertaV2ForTokenClassification', DebertaV2ForTokenClassification]],
    ['mpnet', ['MPNetForTokenClassification', MPNetForTokenClassification]],
    ['distilbert', ['DistilBertForTokenClassification', DistilBertForTokenClassification]],
    ['roberta', ['RobertaForTokenClassification', RobertaForTokenClassification]],
    ['xlm', ['XLMForTokenClassification', XLMForTokenClassification]],
    ['xlm-roberta', ['XLMRobertaForTokenClassification', XLMRobertaForTokenClassification]],
]);

const MODEL_FOR_SEQ_TO_SEQ_CAUSAL_LM_MAPPING_NAMES = new Map([
    ['t5', ['T5ForConditionalGeneration', T5ForConditionalGeneration]],
    ['longt5', ['LongT5ForConditionalGeneration', LongT5ForConditionalGeneration]],
    ['mt5', ['MT5ForConditionalGeneration', MT5ForConditionalGeneration]],
    ['bart', ['BartForConditionalGeneration', BartForConditionalGeneration]],
    ['mbart', ['MBartForConditionalGeneration', MBartForConditionalGeneration]],
    ['marian', ['MarianMTModel', MarianMTModel]],
    ['m2m_100', ['M2M100ForConditionalGeneration', M2M100ForConditionalGeneration]],
    ['blenderbot', ['BlenderbotForConditionalGeneration', BlenderbotForConditionalGeneration]],
    ['blenderbot-small', ['BlenderbotSmallForConditionalGeneration', BlenderbotSmallForConditionalGeneration]],
]);

const MODEL_WITH_LM_HEAD_MAPPING_NAMES = new Map([
    ['bloom', ['BloomForCausalLM', BloomForCausalLM]],
    ['gpt2', ['GPT2LMHeadModel', GPT2LMHeadModel]],
    ['gptj', ['GPTJForCausalLM', GPTJForCausalLM]],
    ['gpt_bigcode', ['GPTBigCodeForCausalLM', GPTBigCodeForCausalLM]],
    ['gpt_neo', ['GPTNeoForCausalLM', GPTNeoForCausalLM]],
    ['gpt_neox', ['GPTNeoXForCausalLM', GPTNeoXForCausalLM]],
    ['codegen', ['CodeGenForCausalLM', CodeGenForCausalLM]],
    ['llama', ['LlamaForCausalLM', LlamaForCausalLM]],
    ['qwen2', ['Qwen2ForCausalLM', Qwen2ForCausalLM]],
    ['phi', ['PhiForCausalLM', PhiForCausalLM]],
    ['mpt', ['MptForCausalLM', MptForCausalLM]],
    ['opt', ['OPTForCausalLM', OPTForCausalLM]],
    ['mbart', ['MBartForCausalLM', MBartForCausalLM]],
    ['mistral', ['MistralForCausalLM', MistralForCausalLM]],
    ['starcoder2', ['Starcoder2ForCausalLM', Starcoder2ForCausalLM]],
    ['falcon', ['FalconForCausalLM', FalconForCausalLM]],
    ['trocr', ['TrOCRForCausalLM', TrOCRForCausalLM]],
    ['stablelm', ['StableLmForCausalLM', StableLmForCausalLM]],
]);

const MODEL_FOR_MASKED_LM_MAPPING_NAMES = new Map([
    ['bert', ['BertForMaskedLM', BertForMaskedLM]],
    ['roformer', ['RoFormerForMaskedLM', RoFormerForMaskedLM]],
    ['electra', ['ElectraForMaskedLM', ElectraForMaskedLM]],
    ['esm', ['EsmForMaskedLM', EsmForMaskedLM]],
    ['convbert', ['ConvBertForMaskedLM', ConvBertForMaskedLM]],
    ['camembert', ['CamembertForMaskedLM', CamembertForMaskedLM]],
    ['deberta', ['DebertaForMaskedLM', DebertaForMaskedLM]],
    ['deberta-v2', ['DebertaV2ForMaskedLM', DebertaV2ForMaskedLM]],
    ['mpnet', ['MPNetForMaskedLM', MPNetForMaskedLM]],
    ['albert', ['AlbertForMaskedLM', AlbertForMaskedLM]],
    ['distilbert', ['DistilBertForMaskedLM', DistilBertForMaskedLM]],
    ['roberta', ['RobertaForMaskedLM', RobertaForMaskedLM]],
    ['xlm', ['XLMWithLMHeadModel', XLMWithLMHeadModel]],
    ['xlm-roberta', ['XLMRobertaForMaskedLM', XLMRobertaForMaskedLM]],
    ['mobilebert', ['MobileBertForMaskedLM', MobileBertForMaskedLM]],
    ['squeezebert', ['SqueezeBertForMaskedLM', SqueezeBertForMaskedLM]],
]);

const MODEL_FOR_QUESTION_ANSWERING_MAPPING_NAMES = new Map([
    ['bert', ['BertForQuestionAnswering', BertForQuestionAnswering]],
    ['roformer', ['RoFormerForQuestionAnswering', RoFormerForQuestionAnswering]],
    ['electra', ['ElectraForQuestionAnswering', ElectraForQuestionAnswering]],
    ['convbert', ['ConvBertForQuestionAnswering', ConvBertForQuestionAnswering]],
    ['camembert', ['CamembertForQuestionAnswering', CamembertForQuestionAnswering]],
    ['deberta', ['DebertaForQuestionAnswering', DebertaForQuestionAnswering]],
    ['deberta-v2', ['DebertaV2ForQuestionAnswering', DebertaV2ForQuestionAnswering]],
    ['mpnet', ['MPNetForQuestionAnswering', MPNetForQuestionAnswering]],
    ['albert', ['AlbertForQuestionAnswering', AlbertForQuestionAnswering]],
    ['distilbert', ['DistilBertForQuestionAnswering', DistilBertForQuestionAnswering]],
    ['roberta', ['RobertaForQuestionAnswering', RobertaForQuestionAnswering]],
    ['xlm', ['XLMForQuestionAnswering', XLMForQuestionAnswering]],
    ['xlm-roberta', ['XLMRobertaForQuestionAnswering', XLMRobertaForQuestionAnswering]],
    ['mobilebert', ['MobileBertForQuestionAnswering', MobileBertForQuestionAnswering]],
    ['squeezebert', ['SqueezeBertForQuestionAnswering', SqueezeBertForQuestionAnswering]],
]);

const MODEL_FOR_VISION_2_SEQ_MAPPING_NAMES = new Map([
    ['vision-encoder-decoder', ['VisionEncoderDecoderModel', VisionEncoderDecoderModel]],
]);

const MODEL_FOR_DOCUMENT_QUESTION_ANSWERING_MAPPING_NAMES = new Map([
    ['vision-encoder-decoder', ['VisionEncoderDecoderModel', VisionEncoderDecoderModel]],
]);

const MODEL_FOR_IMAGE_CLASSIFICATION_MAPPING_NAMES = new Map([
    ['vit', ['ViTForImageClassification', ViTForImageClassification]],
    ['mobilevit', ['MobileViTForImageClassification', MobileViTForImageClassification]],
    ['beit', ['BeitForImageClassification', BeitForImageClassification]],
    ['deit', ['DeiTForImageClassification', DeiTForImageClassification]],
    ['convnext', ['ConvNextForImageClassification', ConvNextForImageClassification]],
    ['convnextv2', ['ConvNextV2ForImageClassification', ConvNextV2ForImageClassification]],
    ['dinov2', ['Dinov2ForImageClassification', Dinov2ForImageClassification]],
    ['resnet', ['ResNetForImageClassification', ResNetForImageClassification]],
    ['swin', ['SwinForImageClassification', SwinForImageClassification]],
    ['segformer', ['SegformerForImageClassification', SegformerForImageClassification]],
]);

const MODEL_FOR_OBJECT_DETECTION_MAPPING_NAMES = new Map([
    ['detr', ['DetrForObjectDetection', DetrForObjectDetection]],
    ['table-transformer', ['TableTransformerForObjectDetection', TableTransformerForObjectDetection]],
    ['yolos', ['YolosForObjectDetection', YolosForObjectDetection]],
]);

const MODEL_FOR_ZERO_SHOT_OBJECT_DETECTION_MAPPING_NAMES = new Map([
    ['owlvit', ['OwlViTForObjectDetection', OwlViTForObjectDetection]],
    ['owlv2', ['Owlv2ForObjectDetection', Owlv2ForObjectDetection]],
]);

const MODEL_FOR_IMAGE_SEGMENTATION_MAPPING_NAMES = new Map([
    ['detr', ['DetrForSegmentation', DetrForSegmentation]],
    ['clipseg', ['CLIPSegForImageSegmentation', CLIPSegForImageSegmentation]],
]);

const MODEL_FOR_SEMANTIC_SEGMENTATION_MAPPING_NAMES = new Map([
    ['segformer', ['SegformerForSemanticSegmentation', SegformerForSemanticSegmentation]],
]);

const MODEL_FOR_MASK_GENERATION_MAPPING_NAMES = new Map([
    ['sam', ['SamModel', SamModel]],
]);

const MODEL_FOR_CTC_MAPPING_NAMES = new Map([
    ['wav2vec2', ['Wav2Vec2ForCTC', Wav2Vec2ForCTC]],
    ['wav2vec2-bert', ['Wav2Vec2BertForCTC', Wav2Vec2BertForCTC]],
    ['unispeech', ['UniSpeechForCTC', UniSpeechForCTC]],
    ['unispeech-sat', ['UniSpeechSatForCTC', UniSpeechSatForCTC]],
    ['wavlm', ['WavLMForCTC', WavLMForCTC]],
    ['hubert', ['HubertForCTC', HubertForCTC]],
]);

const MODEL_FOR_AUDIO_CLASSIFICATION_MAPPING_NAMES = new Map([
    ['wav2vec2', ['Wav2Vec2ForSequenceClassification', Wav2Vec2ForSequenceClassification]],
    ['wav2vec2-bert', ['Wav2Vec2BertForSequenceClassification', Wav2Vec2BertForSequenceClassification]],
    ['unispeech', ['UniSpeechForSequenceClassification', UniSpeechForSequenceClassification]],
    ['unispeech-sat', ['UniSpeechSatForSequenceClassification', UniSpeechSatForSequenceClassification]],
    ['wavlm', ['WavLMForSequenceClassification', WavLMForSequenceClassification]],
    ['hubert', ['HubertForSequenceClassification', HubertForSequenceClassification]],
    ['audio-spectrogram-transformer', ['ASTForAudioClassification', ASTForAudioClassification]],
]);

const MODEL_FOR_AUDIO_XVECTOR_MAPPING_NAMES = new Map([
    ['wavlm', ['WavLMForXVector', WavLMForXVector]],
]);

const MODEL_FOR_AUDIO_FRAME_CLASSIFICATION_MAPPING_NAMES = new Map([
    ['unispeech-sat', ['UniSpeechSatForAudioFrameClassification', UniSpeechSatForAudioFrameClassification]],
    ['wavlm', ['WavLMForAudioFrameClassification', WavLMForAudioFrameClassification]],
    ['wav2vec2', ['Wav2Vec2ForAudioFrameClassification', Wav2Vec2ForAudioFrameClassification]],
]);

const MODEL_FOR_IMAGE_MATTING_MAPPING_NAMES = new Map([
    ['vitmatte', ['VitMatteForImageMatting', VitMatteForImageMatting]],
]);

const MODEL_FOR_IMAGE_TO_IMAGE_MAPPING_NAMES = new Map([
    ['swin2sr', ['Swin2SRForImageSuperResolution', Swin2SRForImageSuperResolution]],
])

const MODEL_FOR_DEPTH_ESTIMATION_MAPPING_NAMES = new Map([
    ['dpt', ['DPTForDepthEstimation', DPTForDepthEstimation]],
    ['depth_anything', ['DepthAnythingForDepthEstimation', DepthAnythingForDepthEstimation]],
    ['glpn', ['GLPNForDepthEstimation', GLPNForDepthEstimation]],
])


const MODEL_CLASS_TYPE_MAPPING = [
    [MODEL_MAPPING_NAMES_ENCODER_ONLY, MODEL_TYPES.EncoderOnly],
    [MODEL_MAPPING_NAMES_ENCODER_DECODER, MODEL_TYPES.EncoderDecoder],
    [MODEL_MAPPING_NAMES_DECODER_ONLY, MODEL_TYPES.DecoderOnly],
    [MODEL_FOR_SEQUENCE_CLASSIFICATION_MAPPING_NAMES, MODEL_TYPES.EncoderOnly],
    [MODEL_FOR_TOKEN_CLASSIFICATION_MAPPING_NAMES, MODEL_TYPES.EncoderOnly],
    [MODEL_FOR_SEQ_TO_SEQ_CAUSAL_LM_MAPPING_NAMES, MODEL_TYPES.Seq2Seq],
    [MODEL_FOR_SPEECH_SEQ_2_SEQ_MAPPING_NAMES, MODEL_TYPES.Seq2Seq],
    [MODEL_WITH_LM_HEAD_MAPPING_NAMES, MODEL_TYPES.DecoderOnly],
    [MODEL_FOR_MASKED_LM_MAPPING_NAMES, MODEL_TYPES.EncoderOnly],
    [MODEL_FOR_QUESTION_ANSWERING_MAPPING_NAMES, MODEL_TYPES.EncoderOnly],
    [MODEL_FOR_VISION_2_SEQ_MAPPING_NAMES, MODEL_TYPES.Vision2Seq],
    [MODEL_FOR_IMAGE_CLASSIFICATION_MAPPING_NAMES, MODEL_TYPES.EncoderOnly],
    [MODEL_FOR_IMAGE_SEGMENTATION_MAPPING_NAMES, MODEL_TYPES.EncoderOnly],
    [MODEL_FOR_SEMANTIC_SEGMENTATION_MAPPING_NAMES, MODEL_TYPES.EncoderOnly],
    [MODEL_FOR_IMAGE_MATTING_MAPPING_NAMES, MODEL_TYPES.EncoderOnly],
    [MODEL_FOR_IMAGE_TO_IMAGE_MAPPING_NAMES, MODEL_TYPES.EncoderOnly],
    [MODEL_FOR_DEPTH_ESTIMATION_MAPPING_NAMES, MODEL_TYPES.EncoderOnly],
    [MODEL_FOR_OBJECT_DETECTION_MAPPING_NAMES, MODEL_TYPES.EncoderOnly],
    [MODEL_FOR_ZERO_SHOT_OBJECT_DETECTION_MAPPING_NAMES, MODEL_TYPES.EncoderOnly],
    [MODEL_FOR_MASK_GENERATION_MAPPING_NAMES, MODEL_TYPES.EncoderOnly],
    [MODEL_FOR_CTC_MAPPING_NAMES, MODEL_TYPES.EncoderOnly],
    [MODEL_FOR_AUDIO_CLASSIFICATION_MAPPING_NAMES, MODEL_TYPES.EncoderOnly],
    [MODEL_FOR_TEXT_TO_SPECTROGRAM_MAPPING_NAMES, MODEL_TYPES.Seq2Seq],
    [MODEL_FOR_TEXT_TO_WAVEFORM_MAPPING_NAMES, MODEL_TYPES.EncoderOnly],
    [MODEL_FOR_AUDIO_XVECTOR_MAPPING_NAMES, MODEL_TYPES.EncoderOnly],
    [MODEL_FOR_AUDIO_FRAME_CLASSIFICATION_MAPPING_NAMES, MODEL_TYPES.EncoderOnly],
];

for (const [mappings, type] of MODEL_CLASS_TYPE_MAPPING) {
    // @ts-ignore
    for (const [name, model] of mappings.values()) {
        MODEL_TYPE_MAPPING.set(name, type);
        MODEL_CLASS_TO_NAME_MAPPING.set(model, name);
        MODEL_NAME_TO_CLASS_MAPPING.set(name, model);
    }
}

const CUSTOM_MAPPING = [
    ['CLIPTextModelWithProjection', CLIPTextModelWithProjection, MODEL_TYPES.EncoderOnly],
    ['CLIPVisionModelWithProjection', CLIPVisionModelWithProjection, MODEL_TYPES.EncoderOnly],
    ['SiglipTextModel', SiglipTextModel, MODEL_TYPES.EncoderOnly],
    ['SiglipVisionModel', SiglipVisionModel, MODEL_TYPES.EncoderOnly],
    ['ClapTextModelWithProjection', ClapTextModelWithProjection, MODEL_TYPES.EncoderOnly],
    ['ClapAudioModelWithProjection', ClapAudioModelWithProjection, MODEL_TYPES.EncoderOnly],
]
for (const [name, model, type] of CUSTOM_MAPPING) {
    MODEL_TYPE_MAPPING.set(name, type);
    MODEL_CLASS_TO_NAME_MAPPING.set(model, name);
    MODEL_NAME_TO_CLASS_MAPPING.set(name, model);
}


/**
 * Helper class which is used to instantiate pretrained models with the `from_pretrained` function.
 * The chosen model class is determined by the type specified in the model config.
 * 
 * @example
 * let model = await AutoModel.from_pretrained('Xenova/bert-base-uncased');
 */
export class AutoModel extends PretrainedMixin {
    /** @type {Map<string, Object>[]} */
    // @ts-ignore
    static MODEL_CLASS_MAPPINGS = MODEL_CLASS_TYPE_MAPPING.map(x => x[0]);
    static BASE_IF_FAIL = true;
}

/**
 * Helper class which is used to instantiate pretrained sequence classification models with the `from_pretrained` function.
 * The chosen model class is determined by the type specified in the model config.
 * 
 * @example
 * let model = await AutoModelForSequenceClassification.from_pretrained('Xenova/distilbert-base-uncased-finetuned-sst-2-english');
 */
export class AutoModelForSequenceClassification extends PretrainedMixin {
    static MODEL_CLASS_MAPPINGS = [MODEL_FOR_SEQUENCE_CLASSIFICATION_MAPPING_NAMES];
}

/**
 * Helper class which is used to instantiate pretrained token classification models with the `from_pretrained` function.
 * The chosen model class is determined by the type specified in the model config.
 * 
 * @example
 * let model = await AutoModelForTokenClassification.from_pretrained('Xenova/distilbert-base-multilingual-cased-ner-hrl');
 */
export class AutoModelForTokenClassification extends PretrainedMixin {
    static MODEL_CLASS_MAPPINGS = [MODEL_FOR_TOKEN_CLASSIFICATION_MAPPING_NAMES];
}

/**
 * Helper class which is used to instantiate pretrained sequence-to-sequence models with the `from_pretrained` function.
 * The chosen model class is determined by the type specified in the model config.
 * 
 * @example
 * let model = await AutoModelForSeq2SeqLM.from_pretrained('Xenova/t5-small');
 */
export class AutoModelForSeq2SeqLM extends PretrainedMixin {
    static MODEL_CLASS_MAPPINGS = [MODEL_FOR_SEQ_TO_SEQ_CAUSAL_LM_MAPPING_NAMES];
}

/**
 * Helper class which is used to instantiate pretrained sequence-to-sequence speech-to-text models with the `from_pretrained` function.
 * The chosen model class is determined by the type specified in the model config.
 * 
 * @example
 * let model = await AutoModelForSpeechSeq2Seq.from_pretrained('openai/whisper-tiny.en');
 */
export class AutoModelForSpeechSeq2Seq extends PretrainedMixin {
    static MODEL_CLASS_MAPPINGS = [MODEL_FOR_SPEECH_SEQ_2_SEQ_MAPPING_NAMES];
}

/**
 * Helper class which is used to instantiate pretrained sequence-to-sequence text-to-spectrogram models with the `from_pretrained` function.
 * The chosen model class is determined by the type specified in the model config.
 * 
 * @example
 * let model = await AutoModelForTextToSpectrogram.from_pretrained('microsoft/speecht5_tts');
 */
export class AutoModelForTextToSpectrogram extends PretrainedMixin {
    static MODEL_CLASS_MAPPINGS = [MODEL_FOR_TEXT_TO_SPECTROGRAM_MAPPING_NAMES];
}

/**
 * Helper class which is used to instantiate pretrained text-to-waveform models with the `from_pretrained` function.
 * The chosen model class is determined by the type specified in the model config.
 * 
 * @example
 * let model = await AutoModelForTextToSpectrogram.from_pretrained('facebook/mms-tts-eng');
 */
export class AutoModelForTextToWaveform extends PretrainedMixin {
    static MODEL_CLASS_MAPPINGS = [MODEL_FOR_TEXT_TO_WAVEFORM_MAPPING_NAMES];
}

/**
 * Helper class which is used to instantiate pretrained causal language models with the `from_pretrained` function.
 * The chosen model class is determined by the type specified in the model config.
 * 
 * @example
 * let model = await AutoModelForCausalLM.from_pretrained('Xenova/gpt2');
 */
export class AutoModelForCausalLM extends PretrainedMixin {
    static MODEL_CLASS_MAPPINGS = [MODEL_WITH_LM_HEAD_MAPPING_NAMES];
}

/**
 * Helper class which is used to instantiate pretrained masked language models with the `from_pretrained` function.
 * The chosen model class is determined by the type specified in the model config.
 * 
 * @example
 * let model = await AutoModelForMaskedLM.from_pretrained('Xenova/bert-base-uncased');
 */
export class AutoModelForMaskedLM extends PretrainedMixin {
    static MODEL_CLASS_MAPPINGS = [MODEL_FOR_MASKED_LM_MAPPING_NAMES];
}

/**
 * Helper class which is used to instantiate pretrained question answering models with the `from_pretrained` function.
 * The chosen model class is determined by the type specified in the model config.
 * 
 * @example
 * let model = await AutoModelForQuestionAnswering.from_pretrained('Xenova/distilbert-base-cased-distilled-squad');
 */
export class AutoModelForQuestionAnswering extends PretrainedMixin {
    static MODEL_CLASS_MAPPINGS = [MODEL_FOR_QUESTION_ANSWERING_MAPPING_NAMES];
}

/**
 * Helper class which is used to instantiate pretrained vision-to-sequence models with the `from_pretrained` function.
 * The chosen model class is determined by the type specified in the model config.
 * 
 * @example
 * let model = await AutoModelForVision2Seq.from_pretrained('Xenova/vit-gpt2-image-captioning');
 */
export class AutoModelForVision2Seq extends PretrainedMixin {
    static MODEL_CLASS_MAPPINGS = [MODEL_FOR_VISION_2_SEQ_MAPPING_NAMES];
}

/**
 * Helper class which is used to instantiate pretrained image classification models with the `from_pretrained` function.
 * The chosen model class is determined by the type specified in the model config.
 * 
 * @example
 * let model = await AutoModelForImageClassification.from_pretrained('Xenova/vit-base-patch16-224');
 */
export class AutoModelForImageClassification extends PretrainedMixin {
    static MODEL_CLASS_MAPPINGS = [MODEL_FOR_IMAGE_CLASSIFICATION_MAPPING_NAMES];
}

/**
 * Helper class which is used to instantiate pretrained image segmentation models with the `from_pretrained` function.
 * The chosen model class is determined by the type specified in the model config.
 * 
 * @example
 * let model = await AutoModelForImageSegmentation.from_pretrained('Xenova/detr-resnet-50-panoptic');
 */
export class AutoModelForImageSegmentation extends PretrainedMixin {
    static MODEL_CLASS_MAPPINGS = [MODEL_FOR_IMAGE_SEGMENTATION_MAPPING_NAMES];
}

/**
 * Helper class which is used to instantiate pretrained image segmentation models with the `from_pretrained` function.
 * The chosen model class is determined by the type specified in the model config.
 * 
 * @example
 * let model = await AutoModelForSemanticSegmentation.from_pretrained('nvidia/segformer-b3-finetuned-cityscapes-1024-1024');
 */
export class AutoModelForSemanticSegmentation extends PretrainedMixin {
    static MODEL_CLASS_MAPPINGS = [MODEL_FOR_SEMANTIC_SEGMENTATION_MAPPING_NAMES];
}

/**
 * Helper class which is used to instantiate pretrained object detection models with the `from_pretrained` function.
 * The chosen model class is determined by the type specified in the model config.
 * 
 * @example
 * let model = await AutoModelForObjectDetection.from_pretrained('Xenova/detr-resnet-50');
 */
export class AutoModelForObjectDetection extends PretrainedMixin {
    static MODEL_CLASS_MAPPINGS = [MODEL_FOR_OBJECT_DETECTION_MAPPING_NAMES];
}

export class AutoModelForZeroShotObjectDetection extends PretrainedMixin {
    static MODEL_CLASS_MAPPINGS = [MODEL_FOR_ZERO_SHOT_OBJECT_DETECTION_MAPPING_NAMES];
}


/**
 * Helper class which is used to instantiate pretrained mask generation models with the `from_pretrained` function.
 * The chosen model class is determined by the type specified in the model config.
 * 
 * @example
 * let model = await AutoModelForMaskGeneration.from_pretrained('Xenova/sam-vit-base');
 */
export class AutoModelForMaskGeneration extends PretrainedMixin {
    static MODEL_CLASS_MAPPINGS = [MODEL_FOR_MASK_GENERATION_MAPPING_NAMES];
}

export class AutoModelForCTC extends PretrainedMixin {
    static MODEL_CLASS_MAPPINGS = [MODEL_FOR_CTC_MAPPING_NAMES];
}

export class AutoModelForAudioClassification extends PretrainedMixin {
    static MODEL_CLASS_MAPPINGS = [MODEL_FOR_AUDIO_CLASSIFICATION_MAPPING_NAMES];
}

export class AutoModelForXVector extends PretrainedMixin {
    static MODEL_CLASS_MAPPINGS = [MODEL_FOR_AUDIO_XVECTOR_MAPPING_NAMES];
}

export class AutoModelForAudioFrameClassification extends PretrainedMixin {
    static MODEL_CLASS_MAPPINGS = [MODEL_FOR_AUDIO_FRAME_CLASSIFICATION_MAPPING_NAMES];
}

export class AutoModelForDocumentQuestionAnswering extends PretrainedMixin {
    static MODEL_CLASS_MAPPINGS = [MODEL_FOR_DOCUMENT_QUESTION_ANSWERING_MAPPING_NAMES];
}

export class AutoModelForImageMatting extends PretrainedMixin {
    static MODEL_CLASS_MAPPINGS = [MODEL_FOR_IMAGE_MATTING_MAPPING_NAMES];
}

export class AutoModelForImageToImage extends PretrainedMixin {
    static MODEL_CLASS_MAPPINGS = [MODEL_FOR_IMAGE_TO_IMAGE_MAPPING_NAMES];
}

export class AutoModelForDepthEstimation extends PretrainedMixin {
    static MODEL_CLASS_MAPPINGS = [MODEL_FOR_DEPTH_ESTIMATION_MAPPING_NAMES];
}

//////////////////////////////////////////////////

//////////////////////////////////////////////////
export class Seq2SeqLMOutput extends ModelOutput {
    /**
     * @param {Object} output The output of the model.
     * @param {Tensor} output.logits The output logits of the model.
     * @param {Tensor} output.past_key_values An tensor of key/value pairs that represent the previous state of the model.
     * @param {Tensor} output.encoder_outputs The output of the encoder in a sequence-to-sequence model.
     * @param {Tensor} [output.decoder_attentions] Attentions weights of the decoder, after the attention softmax, used to compute the weighted average in the self-attention heads.
     * @param {Tensor} [output.cross_attentions] Attentions weights of the decoder's cross-attention layer, after the attention softmax, used to compute the weighted average in the cross-attention heads.
     */
    constructor({ logits, past_key_values, encoder_outputs, decoder_attentions = null, cross_attentions = null }) {
        super();
        this.logits = logits;
        this.past_key_values = past_key_values;
        this.encoder_outputs = encoder_outputs;
        this.decoder_attentions = decoder_attentions;
        this.cross_attentions = cross_attentions;
    }
}

/**
 * Base class for outputs of sentence classification models.
 */
export class SequenceClassifierOutput extends ModelOutput {
    /**
     * @param {Object} output The output of the model.
     * @param {Tensor} output.logits classification (or regression if config.num_labels==1) scores (before SoftMax).
     */
    constructor({ logits }) {
        super();
        this.logits = logits;
    }
}

/**
 * Base class for outputs of XVector models.
 */
export class XVectorOutput extends ModelOutput {
    /**
     * @param {Object} output The output of the model.
     * @param {Tensor} output.logits Classification hidden states before AMSoftmax, of shape `(batch_size, config.xvector_output_dim)`.
     * @param {Tensor} output.embeddings Utterance embeddings used for vector similarity-based retrieval, of shape `(batch_size, config.xvector_output_dim)`.
     */
    constructor({ logits, embeddings }) {
        super();
        this.logits = logits;
        this.embeddings = embeddings;
    }
}

/**
 * Base class for outputs of token classification models.
 */
export class TokenClassifierOutput extends ModelOutput {
    /**
     * @param {Object} output The output of the model.
     * @param {Tensor} output.logits Classification scores (before SoftMax).
     */
    constructor({ logits }) {
        super();
        this.logits = logits;
    }
}

/**
 * Base class for masked language models outputs.
 */
export class MaskedLMOutput extends ModelOutput {
    /**
     * @param {Object} output The output of the model.
     * @param {Tensor} output.logits Prediction scores of the language modeling head (scores for each vocabulary token before SoftMax).
     */
    constructor({ logits }) {
        super();
        this.logits = logits;
    }
}

/**
 * Base class for outputs of question answering models.
 */
export class QuestionAnsweringModelOutput extends ModelOutput {
    /**
     * @param {Object} output The output of the model.
     * @param {Tensor} output.start_logits Span-start scores (before SoftMax).
     * @param {Tensor} output.end_logits Span-end scores (before SoftMax).
     */
    constructor({ start_logits, end_logits }) {
        super();
        this.start_logits = start_logits;
        this.end_logits = end_logits;
    }
}


/**
 * Base class for causal language model (or autoregressive) outputs.
 */
export class CausalLMOutput extends ModelOutput {
    /**
     * @param {Object} output The output of the model.
     * @param {Tensor} output.logits Prediction scores of the language modeling head (scores for each vocabulary token before softmax).
     */
    constructor({ logits }) {
        super();
        this.logits = logits;
    }
}

/**
 * Base class for causal language model (or autoregressive) outputs.
 */
export class CausalLMOutputWithPast extends ModelOutput {
    /**
     * @param {Object} output The output of the model.
     * @param {Tensor} output.logits Prediction scores of the language modeling head (scores for each vocabulary token before softmax).
     * @param {Tensor} output.past_key_values Contains pre-computed hidden-states (key and values in the self-attention blocks)
     * that can be used (see `past_key_values` input) to speed up sequential decoding.
     */
    constructor({ logits, past_key_values }) {
        super();
        this.logits = logits;
        this.past_key_values = past_key_values;
    }
}

export class ImageMattingOutput extends ModelOutput {
    /**
     * @param {Object} output The output of the model.
     * @param {Tensor} output.alphas Estimated alpha values, of shape `(batch_size, num_channels, height, width)`.
     */
    constructor({ alphas }) {
        super();
        this.alphas = alphas;
    }
}

/**
 * Describes the outputs for the VITS model.
 */
export class VitsModelOutput extends ModelOutput {
    /**
     * @param {Object} output The output of the model.
     * @param {Tensor} output.waveform The final audio waveform predicted by the model, of shape `(batch_size, sequence_length)`.
     * @param {Tensor} output.spectrogram The log-mel spectrogram predicted at the output of the flow model.
     * This spectrogram is passed to the Hi-Fi GAN decoder model to obtain the final audio waveform.
     */
    constructor({ waveform, spectrogram }) {
        super();
        this.waveform = waveform;
        this.spectrogram = spectrogram;
    }
}<|MERGE_RESOLUTION|>--- conflicted
+++ resolved
@@ -81,7 +81,7 @@
     Tensor,
 } from './utils/tensor.js';
 
-import { createInferenceSession, isONNXTensor, isONNXProxy } from './backends/onnx.js';
+import { InferenceSession, isONNXTensor, isONNXProxy } from './backends/onnx.js';
 import { medianFilter } from './transformers.js';
 
 //////////////////////////////////////////////////
@@ -118,36 +118,8 @@
     // TODO add option for user to force specify their desired execution provider
     let modelFileName = `onnx/${fileName}${options.quantized ? '_quantized' : ''}.onnx`;
     let buffer = await getModelFile(pretrained_model_name_or_path, modelFileName, true, options);
-<<<<<<< HEAD
-    return await createInferenceSession(buffer);
-=======
-
-    try {
-        let opt = options.session_options || {};
-
-        // use default execution providers if application did not specify one
-        if (opt.executionProviders === undefined) {
-            opt.executionProviders = executionProviders;
-        }
-
-        // handle onnx external data files
-        if (opt.externalData !== undefined) {
-            for (let i = 0; i < opt.externalData.length; i++) {
-                const ext = opt.externalData[i];
-                // if the external data is a string, fetch the file and replace the string with its content
-                if (typeof ext.data === "string") {
-                    const ext_buffer = await getModelFile(pretrained_model_name_or_path, ext.data, true, options);
-                    ext.data = ext_buffer;
-                }
-            }
-        }
-        return await InferenceSession.create(buffer, opt);
-    } catch (err) {
-        // if the session fails, let the application handle it. Ie. if webgpu fails and we
-        // fallback to wasm, let the application decide if we want to use a quantized model, etc.
-        throw err;
-    }
->>>>>>> e800d370
+
+    return await InferenceSession.create(buffer, options.session_options);
 }
 
 /**
